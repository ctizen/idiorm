Idiorm
======

[http://j4mie.github.com/idiormandparis/](http://j4mie.github.com/idiormandparis/)

A lightweight nearly-zero-configuration object-relational mapper and fluent query builder for PHP5.

Tested on PHP 5.2.0+ - may work on earlier versions with PDO and the correct database drivers.

Released under a [BSD license](http://en.wikipedia.org/wiki/BSD_licenses).

**See Also: [Paris](http://github.com/j4mie/paris), an Active Record implementation built on top of Idiorm.**

Features
--------

* Makes simple queries and simple CRUD operations completely painless.
* Gets out of the way when more complex SQL is required.
* Built on top of [PDO](http://php.net/pdo).
* Uses [prepared statements](http://uk.php.net/manual/en/pdo.prepared-statements.php) throughout to protect against [SQL injection](http://en.wikipedia.org/wiki/SQL_injection) attacks.
* Requires no model classes, no XML configuration and no code generation: works out of the box, given only a connection string.
* Consists of just one class called `ORM`. Minimal global namespace pollution.
* Database agnostic. Currently supports SQLite and MySQL. May support others, please give it a try!

Changelog
---------

<<<<<<< HEAD
#### 1.3.0 - release XXXX-XX-XX

* Add in raw_execute - closes issue #40 [[tag](https://github.com/tag)]
* Add query logging to `delete_many` [[tag](https://github.com/tag)]
* Add `is_new` method - closes issue #85
=======
#### 1.2.3 - release 2012-11-28

* Fix issue #78 - remove use of PHP 5.3 static call

#### 1.2.2 - release 2012-11-15

* Fix bug where input parameters were sent as part-indexed, part associative
>>>>>>> 2237d737

#### 1.2.1 - release 2012-11-15

* Fix minor bug caused by IdiormStringException not extending Exception

#### 1.2.0 - release 2012-11-14

* Setup composer for installation via packagist (j4mie/idiorm)
* Add `order_by_expr` method [[sandermarechal](http://github.com/sandermarechal)]
* Add support for raw queries without parameters argument [[sandermarechal](http://github.com/sandermarechal)]
* Add support to set multiple properties at once by passing an associative array to `set` method [[sandermarechal](http://github.com/sandermarechal)]
* Allow an associative array to be passed to `configure` method [[jordanlev](http://github.com/jordanlev)]
* Patch to allow empty Paris models to be saved ([[j4mie/paris](http://github.com/j4mie/paris)]) issue #58
* Add `select_many` and `select_many_expr` - closing issues #49 and #69
* Add support for `MIN`, `AVG`, `MAX` and `SUM` - closes issue #16
* Add `group_by_expr` - closes issue #24
* Add `set_expr` to allow database expressions to be set as ORM properties - closes issues #59 and #43 [[brianherbert](https://github.com/brianherbert)]
* Prevent ambiguous column names when joining tables - issue #66 [[hellogerard](https://github.com/hellogerard)]
* Add `delete_many` method [[CBeerta](https://github.com/CBeerta)]
* Allow unsetting of ORM parameters [[CBeerta](https://github.com/CBeerta)]
* Add `find_array` to get the records as associative arrays [[Surt](https://github.com/Surt)] - closes issue #17
* Fix bug in `_log_query` with `?` and `%` supplied in raw where statements etc. - closes issue #57 [[ridgerunner](https://github.com/ridgerunner)]

#### 1.1.1 - release 2011-01-30

* Fix bug in quoting column wildcard. j4mie/paris#12
* Small documentation improvements

#### 1.1.0 - released 2011-01-24

* Add `is_dirty` method
* Add basic query caching
* Add `distinct` method
* Add `group_by` method

#### 1.0.0 - released 2010-12-01

* Initial release


Philosophy
----------

The [Pareto Principle](http://en.wikipedia.org/wiki/Pareto_principle) states that *roughly 80% of the effects come from 20% of the causes.* In software development terms, this could be translated into something along the lines of *80% of the results come from 20% of the complexity*. In other words, you can get pretty far by being pretty stupid. 

**Idiorm is deliberately simple**. Where other ORMs consist of dozens of classes with complex inheritance hierarchies, Idiorm has only one class, `ORM`, which functions as both a fluent `SELECT` query API and a simple CRUD model class. If my hunch is correct, this should be quite enough for many real-world applications. Let's face it: most of us aren't building Facebook. We're working on small-to-medium-sized projects, where the emphasis is on simplicity and rapid development rather than infinite flexibility and features.

You might think of **Idiorm** as a *micro-ORM*. It could, perhaps, be "the tie to go along with [Slim](http://github.com/codeguy/slim/)'s tux" (to borrow a turn of phrase from [DocumentCloud](http://github.com/documentcloud/underscore)). Or it could be an effective bit of spring cleaning for one of those horrendous SQL-littered legacy PHP apps you have to support.

**Idiorm** might also provide a good base upon which to build higher-level, more complex database abstractions. For example, [Paris](http://github.com/j4mie/paris) is an implementation of the [Active Record pattern](http://martinfowler.com/eaaCatalog/activeRecord.html) built on top of Idiorm.

Installation
------------

### Packagist ###

This library is available through Packagist with the vendor and package identifier of `j4mie/idiorm`

Please see the [Packagist documentation](http://packagist.org/) for further information.

### Download ###

You can clone the git repository, download idiorm.php or a release tag and then drop the idiorm.php file in the vendors/3rd party/libs directory of your project.

Let's See Some Code
-------------------

The first thing you need to know about Idiorm is that *you don't need to define any model classes to use it*. With almost every other ORM, the first thing to do is set up your models and map them to database tables (through configuration variables, XML files or similar). With Idiorm, you can start using the ORM straight away.

### Setup ###

First, `require` the Idiorm source file:

    require_once 'idiorm.php';

Then, pass a *Data Source Name* connection string to the `configure` method of the ORM class. This is used by PDO to connect to your database. For more information, see the [PDO documentation](http://php.net/manual/en/pdo.construct.php).

    ORM::configure('sqlite:./example.db');

You may also need to pass a username and password to your database driver, using the `username` and `password` configuration options. For example, if you are using MySQL:

    ORM::configure('mysql:host=localhost;dbname=my_database');
    ORM::configure('username', 'database_user');
    ORM::configure('password', 'top_secret');

Also see "Configuration" section below.

### Querying ###

Idiorm provides a [*fluent interface*](http://en.wikipedia.org/wiki/Fluent_interface) to enable simple queries to be built without writing a single character of SQL. If you've used [jQuery](http://jquery.com) at all, you'll be familiar with the concept of a fluent interface. It just means that you can *chain* method calls together, one after another. This can make your code more readable, as the method calls strung together in order can start to look a bit like a sentence.

All Idiorm queries start with a call to the `for_table` static method on the ORM class. This tells the ORM which table to use when making the query. 

*Note that this method **does not** escape its query parameter and so the table name should **not** be passed directly from user input.*

Method calls which add filters and constraints to your query are then strung together. Finally, the chain is finished by calling either `find_one()` or `find_many()`, which executes the query and returns the result.

Let's start with a simple example. Say we have a table called `person` which contains the columns `id` (the primary key of the record - Idiorm assumes the primary key column is called `id` but this is configurable, see below), `name`, `age` and `gender`.

#### Single records ####

Any method chain that ends in `find_one()` will return either a *single* instance of the ORM class representing the database row you requested, or `false` if no matching record was found.

To find a single record where the `name` column has the value "Fred Bloggs":

    $person = ORM::for_table('person')->where('name', 'Fred Bloggs')->find_one();

This roughly translates into the following SQL: `SELECT * FROM person WHERE name = "Fred Bloggs"`

To find a single record by ID, you can pass the ID directly to the `find_one` method:

    $person = ORM::for_table('person')->find_one(5);

#### Multiple records ####

Any method chain that ends in `find_many()` will return an *array* of ORM class instances, one for each row matched by your query. If no rows were found, an empty array will be returned.

To find all records in the table:

    $people = ORM::for_table('person')->find_many();

To find all records where the `gender` is `female`:

    $females = ORM::for_table('person')->where('gender', 'female')->find_many();

##### As an associative array #####

You can also find many records as an associative array instead of Idiorm instances. To do this substitute any call to `find_many()` with `find_array()`.

    $females = ORM::for_table('person')->where('gender', 'female')->find_array();

This is useful if you need to serialise the the query output into a format like JSON and you do not need the ability to update the returned records.

#### Counting results ####

To return a count of the number of rows that would be returned by a query, call the `count()` method.

    $number_of_people = ORM::for_table('person')->count();

#### Filtering results ####

Idiorm provides a family of methods to extract only records which satisfy some condition or conditions. These methods may be called multiple times to build up your query, and Idiorm's fluent interface allows method calls to be *chained* to create readable and simple-to-understand queries.

##### *Caveats* #####

Only a subset of the available conditions supported by SQL are available when using Idiorm. Additionally, all the `WHERE` clauses will be `AND`ed together when the query is run. Support for `OR`ing `WHERE` clauses is not currently present.

These limits are deliberate: these are by far the most commonly used criteria, and by avoiding support for very complex queries, the Idiorm codebase can remain small and simple.

Some support for more complex conditions and queries is provided by the `where_raw` and `raw_query` methods (see below). If you find yourself regularly requiring more functionality than Idiorm can provide, it may be time to consider using a more full-featured ORM.

##### Equality: `where`, `where_equal`, `where_not_equal` #####

By default, calling `where` with two parameters (the column name and the value) will combine them using an equals operator (`=`). For example, calling `where('name', 'Fred')` will result in the clause `WHERE name = "Fred"`.

If your coding style favours clarity over brevity, you may prefer to use the `where_equal` method: this is identical to `where`.

The `where_not_equal` method adds a `WHERE column != "value"` clause to your query.

##### Shortcut: `where_id_is` #####

This is a simple helper method to query the table by primary key. Respects the ID column specified in the config.

##### Less than / greater than: `where_lt`, `where_gt`, `where_lte`, `where_gte` #####

There are four methods available for inequalities:

* Less than: `$people = ORM::for_table('person')->where_lt('age', 10)->find_many();`
* Greater than: `$people = ORM::for_table('person')->where_gt('age', 5)->find_many();`
* Less than or equal: `$people = ORM::for_table('person')->where_lte('age', 10)->find_many();`
* Greater than or equal: `$people = ORM::for_table('person')->where_gte('age', 5)->find_many();`

##### String comparision: `where_like` and `where_not_like` #####

To add a `WHERE ... LIKE` clause, use:

    $people = ORM::for_table('person')->where_like('name', '%fred%')->find_many();

Similarly, to add a `WHERE ... NOT LIKE` clause, use:

    $people = ORM::for_table('person')->where_not_like('name', '%bob%')->find_many();

##### Set membership: `where_in` and `where_not_in` #####

To add a `WHERE ... IN ()` or `WHERE ... NOT IN ()` clause, use the `where_in` and `where_not_in` methods respectively.

Both methods accept two arguments. The first is the column name to compare against. The second is an *array* of possible values.

    $people = ORM::for_table('person')->where_in('name', array('Fred', 'Joe', 'John'))->find_many();

##### Working with `NULL` values: `where_null` and `where_not_null` #####

To add a `WHERE column IS NULL` or `WHERE column IS NOT NULL` clause, use the `where_null` and `where_not_null` methods respectively. Both methods accept a single parameter: the column name to test.

##### Raw WHERE clauses #####

If you require a more complex query, you can use the `where_raw` method to specify the SQL fragment for the WHERE clause exactly. This method takes two arguments: the string to add to the query, and an (optional) array of parameters which will be bound to the string. If parameters are supplied, the string should contain question mark characters (`?`) to represent the values to be bound, and the parameter array should contain the values to be substituted into the string in the correct order.

This method may be used in a method chain alongside other `where_*` methods as well as methods such as `offset`, `limit` and `order_by_*`. The contents of the string you supply will be connected with preceding and following WHERE clauses with AND.

    $people = ORM::for_table('person')
                ->where('name', 'Fred')
                ->where_raw('(`age` = ? OR `age` = ?)', array(20, 25))
                ->order_by_asc('name')
                ->find_many();

    // Creates SQL:
    SELECT * FROM `person` WHERE `name` = "Fred" AND (`age` = 20 OR `age` = 25) ORDER BY `name` ASC;

Note that this method only supports "question mark placeholder" syntax, and NOT "named placeholder" syntax. This is because PDO does not allow queries that contain a mixture of placeholder types. Also, you should ensure that the number of question mark placeholders in the string exactly matches the number of elements in the array.

If you require yet more flexibility, you can manually specify the entire query. See *Raw queries* below.

##### Limits and offsets #####

*Note that these methods **do not** escape their query parameters and so these should **not** be passed directly from user input.*

The `limit` and `offset` methods map pretty closely to their SQL equivalents.

    $people = ORM::for_table('person')->where('gender', 'female')->limit(5)->offset(10)->find_many();

##### Ordering #####

*Note that these methods **do not** escape their query parameters and so these should **not** be passed directly from user input.*

Two methods are provided to add `ORDER BY` clauses to your query. These are `order_by_desc` and `order_by_asc`, each of which takes a column name to sort by. The column names will be quoted.

    $people = ORM::for_table('person')->order_by_asc('gender')->order_by_desc('name')->find_many();

If you want to order by something other than a column name, then use the `order_by_expr` method to add an unquoted SQL expression as an `ORDER BY` clause.

    $people = ORM::for_table('person')->order_by_expr('SOUNDEX(`name`)')->find_many();

#### Grouping ####

*Note that this method **does not** escape it query parameter and so this should **not** by passed directly from user input.*

To add a `GROUP BY` clause to your query, call the `group_by` method, passing in the column name. You can call this method multiple times to add further columns.

    $people = ORM::for_table('person')->where('gender', 'female')->group_by('name')->find_many();

It is also possible to `GROUP BY` a database expression:

    $people = ORM::for_table('person')->where('gender', 'female')->group_by_expr("FROM_UNIXTIME(`time`, '%Y-%m')")->find_many();

#### Result columns ####

By default, all columns in the `SELECT` statement are returned from your query. That is, calling:

    $people = ORM::for_table('person')->find_many();

Will result in the query:

    SELECT * FROM `person`;

The `select` method gives you control over which columns are returned. Call `select` multiple times to specify columns to return or use [`select_many`](#shortcuts-for-specifying-many-columns) to specify many columns at once.

    $people = ORM::for_table('person')->select('name')->select('age')->find_many();

Will result in the query:

    SELECT `name`, `age` FROM `person`;

Optionally, you may also supply a second argument to `select` to specify an alias for the column:

    $people = ORM::for_table('person')->select('name', 'person_name')->find_many();

Will result in the query:

    SELECT `name` AS `person_name` FROM `person`;

Column names passed to `select` are quoted automatically, even if they contain `table.column`-style identifiers:

    $people = ORM::for_table('person')->select('person.name', 'person_name')->find_many();

Will result in the query:

    SELECT `person`.`name` AS `person_name` FROM `person`;

If you wish to override this behaviour (for example, to supply a database expression) you should instead use the `select_expr` method. Again, this takes the alias as an optional second argument. You can specify multiple expressions by calling `select_expr` multiple times or use [`select_many_expr`](#shortcuts-for-specifying-many-columns) to specify many expressions at once.

    // NOTE: For illustrative purposes only. To perform a count query, use the count() method.
    $people_count = ORM::for_table('person')->select_expr('COUNT(*)', 'count')->find_many();

Will result in the query:

    SELECT COUNT(*) AS `count` FROM `person`;

##### Shortcuts for specifying many columns #####

`select_many` and `select_many_expr` are very similar, but they allow you to specify more than one column at once. For example:

    $people = ORM::for_table('person')->select_many('name', 'age')->find_many();

Will result in the query:

    SELECT `name`, `age` FROM `person`;

To specify aliases you need to pass in an array (aliases are set as the key in an associative array):

    $people = ORM::for_table('person')->select_many(array('first_name' => 'name', 'age'), 'height')->find_many();

Will result in the query:

    SELECT `name` AS `first_name`, `age`, `height` FROM `person`;

You can pass the the following styles into `select_many` and `select_many_expr` by mixing and matching arrays and parameters:

    select_many(array('alias' => 'column', 'column2', 'alias2' => 'column3'), 'column4', 'column5')
    select_many('column', 'column2', 'column3')
    select_many(array('column', 'column2', 'column3'), 'column4', 'column5')

All the select methods can also be chained with each other so you could do the following to get a neat select query including an expression:

    $people = ORM::for_table('person')->select_many('name', 'age', 'height')->select_expr('NOW()', 'timestamp')->find_many();

Will result in the query:

    SELECT `name`, `age`, `height`, NOW() AS `timestamp` FROM `person`;


#### DISTINCT ####

To add a `DISTINCT` keyword before the list of result columns in your query, add a call to `distinct()` to your query chain.

    $distinct_names = ORM::for_table('person')->distinct()->select('name')->find_many();

This will result in the query:

    SELECT DISTINCT `name` FROM `person`;

#### Joins ####

Idiorm has a family of methods for adding different types of `JOIN`s to the queries it constructs:

Methods: `join`, `inner_join`, `left_outer_join`, `right_outer_join`, `full_outer_join`.

Each of these methods takes the same set of arguments. The following description will use the basic `join` method as an example, but the same applies to each method.

The first two arguments are mandatory. The first is the name of the table to join, and the second supplies the conditions for the join. The recommended way to specify the conditions is as an *array* containing three components: the first column, the operator, and the second column. The table and column names will be automatically quoted. For example:

    $results = ORM::for_table('person')->join('person_profile', array('person.id', '=', 'person_profile.person_id'))->find_many();

It is also possible to specify the condition as a string, which will be inserted as-is into the query. However, in this case the column names will **not** be escaped, and so this method should be used with caution.

    // Not recommended because the join condition will not be escaped.
    $results = ORM::for_table('person')->join('person_profile', 'person.id = person_profile.person_id')->find_many();

The `join` methods also take an optional third parameter, which is an `alias` for the table in the query. This is useful if you wish to join the table to *itself* to create a hierarchical structure. In this case, it is best combined with the `table_alias` method, which will add an alias to the *main* table associated with the ORM, and the `select` method to control which columns get returned.

    $results = ORM::for_table('person')
        ->table_alias('p1')
        ->select('p1.*')
        ->select('p2.name', 'parent_name')
        ->join('person', array('p1.parent', '=', 'p2.id'), 'p2')
        ->find_many();

#### Aggregate functions ####

There is support for `MIN`, `AVG`, `MAX` and `SUM` in addition to `COUNT` (documented earlier).

To return a minimum value of column, call the `min()` method.

    $min = ORM::for_table('person')->min('height');

The other functions (`AVG`, `MAX` and `SUM`) work in exactly the same manner. Supply a column name to perform the aggregate function on and it will return an integer.

#### Raw queries ####

##### Return Idiorm instances #####

If you need to perform more complex queries, you can completely specify the query to execute by using the `raw_query` method. This method takes a string and optionally an array of parameters. The string can contain placeholders, either in question mark or named placeholder syntax, which will be used to bind the parameters to the query.

    $people = ORM::for_table('person')->raw_query('SELECT p.* FROM person p JOIN role r ON p.role_id = r.id WHERE r.name = :role', array('role' => 'janitor'))->find_many();

The ORM class instance(s) returned will contain data for all the columns returned by the query. Note that you still must call `for_table` to bind the instances to a particular table, even though there is nothing to stop you from specifying a completely different table in the query. This is because if you wish to later called `save`, the ORM will need to know which table to update.

Note that using `raw_query` is advanced and possibly dangerous, and Idiorm does not make any attempt to protect you from making errors when using this method. If you find yourself calling `raw_query` often, you may have misunderstood the purpose of using an ORM, or your application may be too complex for Idiorm. Consider using a more full-featured database abstraction system.

##### Direct PDO access raw queries #####

It is possible to skip Idiorm's query building system altogether by using `raw_execute`. You will not get an Idiorm instance as a result and it is also potentially dangerous just like the method above.

    $people = ORM::raw_execute('INSERT OR REPLACE INTO `widget` (`id`, `name`) SELECT `id`, `name` FROM `other_table` WHERE id = ?', array(10));

### Getting data from objects ###

Once you've got a set of records (objects) back from a query, you can access properties on those objects (the values stored in the columns in its corresponding table) in two ways: by using the `get` method, or simply by accessing the property on the object directly:

    $person = ORM::for_table('person')->find_one(5);

    // The following two forms are equivalent
    $name = $person->get('name');
    $name = $person->name;

You can also get the all the data wrapped by an ORM instance using the `as_array` method. This will return an associative array mapping column names (keys) to their values.

The `as_array` method takes column names as optional arguments. If one or more of these arguments is supplied, only matching column names will be returned.

    $person = ORM::for_table('person')->create();

    $person->first_name = 'Fred';
    $person->surname = 'Bloggs';
    $person->age = 50;

    // Returns array('first_name' => 'Fred', 'surname' => 'Bloggs', 'age' => 50)
    $data = $person->as_array();

    // Returns array('first_name' => 'Fred', 'age' => 50)
    $data = $person->as_array('first_name', 'age');

### Updating records ###

To update the database, change one or more of the properties of the object, then call the `save` method to commit the changes to the database. Again, you can change the values of the object's properties either by using the `set` method or by setting the value of the property directly. By using the `set` method it is also possible to update multiple properties at once, by passing in an associative array:

    $person = ORM::for_table('person')->find_one(5);

    // The following two forms are equivalent
    $person->set('name', 'Bob Smith');
    $person->age = 20;

    // This is equivalent to the above two assignments
    $person->set(array(
        'name' => 'Bob Smith',
        'age'  => 20
    ));

    // Syncronise the object with the database
    $person->save();

#### Properties containing expressions ####

It is possible to set properties on the model that contain database expressions using the `set_expr` method.

    $person = ORM::for_table('person')->find_one(5);;
    $person->set('name', 'Bob Smith');
    $person->age = 20;
    $person->set_expr('updated', 'NOW()');
    $person->save();

The `updated` column's value will be inserted into query in its raw form therefore allowing the database to execute any functions referenced - such as `NOW()` in this case.

### Creating new records ###

To add a new record, you need to first create an "empty" object instance. You then set values on the object as normal, and save it.

    $person = ORM::for_table('person')->create();

    $person->name = 'Joe Bloggs';
    $person->age = 40;

    $person->save();

After the object has been saved, you can call its `id()` method to find the autogenerated primary key value that the database assigned to it.

To determine if the instance you are operating on has been obtained by calling `create()` or whether it was via a query on the database you can call `is_new()` on it to get a boolean response.

#### Properties containing expressions ####

It is possible to set properties on the model that contain database expressions using the `set_expr` method.

    $person = ORM::for_table('person')->create();
    $person->set('name', 'Bob Smith');
    $person->age = 20;
    $person->set_expr('added', 'NOW()');
    $person->save();

The `added` column's value will be inserted into query in its raw form therefore allowing the database to execute any functions referenced - such as `NOW()` in this case.

### Checking whether a property has been modified ###

To check whether a property has been changed since the object was created (or last saved), call the `is_dirty` method:

    $name_has_changed = $person->is_dirty('name'); // Returns true or false

### Deleting records ###

To delete an object from the database, simply call its `delete` method.

    $person = ORM::for_table('person')->find_one(5);
    $person->delete();

To delete more than one object from the database, build a query:

    $person = ORM::for_table('person')
        ->where_equal('zipcode', 55555)
        ->delete_many();

### Transactions ###

Idiorm doesn't supply any extra methods to deal with transactions, but it's very easy to use PDO's built-in methods:

    // Start a transaction
    ORM::get_db()->beginTransaction();

    // Commit a transaction
    ORM::get_db()->commit();

    // Roll back a transaction
    ORM::get_db()->rollBack();

For more details, see [the PDO documentation on Transactions](http://www.php.net/manual/en/pdo.transactions.php).

### Configuration ###

Other than setting the DSN string for the database connection (see above), the `configure` method can be used to set some other simple options on the ORM class. Modifying settings involves passing a key/value pair to the `configure` method, representing the setting you wish to modify and the value you wish to set it to.

    ORM::configure('setting_name', 'value_for_setting');

A shortcut is provided to allow passing multiple key/value pairs at once.

    ORM::configure(array(
        'setting_name_1' => 'value_for_setting_1', 
        'setting_name_2' => 'value_for_setting_2', 
        'etc' => 'etc'
    ));

#### Database authentication details ####

Settings: `username` and `password`

Some database adapters (such as MySQL) require a username and password to be supplied separately to the DSN string. These settings allow you to provide these values. A typical MySQL connection setup might look like this:

    ORM::configure('mysql:host=localhost;dbname=my_database');
    ORM::configure('username', 'database_user');
    ORM::configure('password', 'top_secret');

Or you can combine the connection setup into a single line using the configuration array shortcut:

    ORM::configure(array(
        'mysql:host=localhost;dbname=my_database', 
        'username' => 'database_user', 
        'password' => 'top_secret'
    ));

#### PDO Driver Options ####

Setting: `driver_options`

Some database adapters require (or allow) an array of driver-specific configuration options. This setting allows you to pass these options through to the PDO constructor. For more information, see [the PDO documentation](http://www.php.net/manual/en/pdo.construct.php). For example, to force the MySQL driver to use UTF-8 for the connection:

    ORM::configure('driver_options', array(PDO::MYSQL_ATTR_INIT_COMMAND => 'SET NAMES utf8'));


#### PDO Error Mode ####

Setting: `error_mode`

This can be used to set the `PDO::ATTR_ERRMODE` setting on the database connection class used by Idiorm. It should be passed one of the class constants defined by PDO. For example:

    ORM::configure('error_mode', PDO::ERRMODE_WARNING);

The default setting is `PDO::ERRMODE_EXCEPTION`. For full details of the error modes available, see [the PDO documentation](http://uk2.php.net/manual/en/pdo.setattribute.php).

#### Identifier quote character ####

Setting: `identifier_quote_character`

Set the character used to quote identifiers (eg table name, column name). If this is not set, it will be autodetected based on the database driver being used by PDO.

#### ID Column ####

By default, the ORM assumes that all your tables have a primary key column called `id`. There are two ways to override this: for all tables in the database, or on a per-table basis.

Setting: `id_column`

This setting is used to configure the name of the primary key column for all tables. If your ID column is called `primary_key`, use:

    ORM::configure('id_column', 'primary_key');

Setting: `id_column_overrides`

This setting is used to specify the primary key column name for each table separately. It takes an associative array mapping table names to column names. If, for example, your ID column names include the name of the table, you can use the following configuration:

    ORM::configure('id_column_overrides', array(
        'person' => 'person_id',
        'role' => 'role_id',
    ));

#### Query logging ####

Setting: `logging`

Idiorm can log all queries it executes. To enable query logging, set the `logging` option to `true` (it is `false` by default).

When query logging is enabled, you can use two static methods to access the log. `ORM::get_last_query()` returns the most recent query executed. `ORM::get_query_log()` returns an array of all queries executed.

#### Query caching ####

Setting: `caching`

Idiorm can cache the queries it executes during a request. To enable query caching, set the `caching` option to `true` (it is `false` by default).

When query caching is enabled, Idiorm will cache the results of every `SELECT` query it executes. If Idiorm encounters a query that has already been run, it will fetch the results directly from its cache and not perform a database query.

##### Warnings and gotchas #####

* Note that this is an in-memory cache that only persists data for the duration of a single request. This is *not* a replacement for a persistent cache such as [Memcached](http://www.memcached.org/).

* Idiorm's cache is very simple, and does not attempt to invalidate itself when data changes. This means that if you run a query to retrieve some data, modify and save it, and then run the same query again, the results will be stale (ie, they will not reflect your modifications). This could potentially cause subtle bugs in your application. If you have caching enabled and you are experiencing odd behaviour, disable it and try again. If you do need to perform such operations but still wish to use the cache, you can call the `ORM::clear_cache()` to clear all existing cached queries.

* Enabling the cache will increase the memory usage of your application, as all database rows that are fetched during each request are held in memory. If you are working with large quantities of data, you may wish to disable the cache.<|MERGE_RESOLUTION|>--- conflicted
+++ resolved
@@ -25,13 +25,12 @@
 Changelog
 ---------
 
-<<<<<<< HEAD
 #### 1.3.0 - release XXXX-XX-XX
 
 * Add in raw_execute - closes issue #40 [[tag](https://github.com/tag)]
 * Add query logging to `delete_many` [[tag](https://github.com/tag)]
 * Add `is_new` method - closes issue #85
-=======
+
 #### 1.2.3 - release 2012-11-28
 
 * Fix issue #78 - remove use of PHP 5.3 static call
@@ -39,7 +38,6 @@
 #### 1.2.2 - release 2012-11-15
 
 * Fix bug where input parameters were sent as part-indexed, part associative
->>>>>>> 2237d737
 
 #### 1.2.1 - release 2012-11-15
 
