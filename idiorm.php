--- conflicted
+++ resolved
@@ -406,20 +406,13 @@
         * @return bool Response of PDOStatement::execute()
         */
         protected static function _execute($query, $parameters = array(), $connection_name = self::DEFAULT_CONNECTION) {
-<<<<<<< HEAD
-            self::_log_query($query, $parameters, $connection_name);
             $statement = self::get_db($connection_name)->prepare($query);
-=======
-            $statement = self::$_db[$connection_name]->prepare($query);
->>>>>>> fd83741a
-
             self::$_last_statement = $statement;
-			
-			$time = microtime(true);
-			$q = $statement->execute($parameters);
-			self::_log_query($query, $parameters, $connection_name, (microtime(true)-$time));
-            
-			return $q;
+            $time = microtime(true);
+            $q = $statement->execute($parameters);
+            self::_log_query($query, $parameters, $connection_name, (microtime(true)-$time));
+
+            return $q;
         }
 
         /**
