<?php

    /**
     *
     * Idiorm
     *
     * http://github.com/j4mie/idiorm/
     *
     * A single-class super-simple database abstraction layer for PHP.
     * Provides (nearly) zero-configuration object-relational mapping
     * and a fluent interface for building basic, commonly-used queries.
     *
     * BSD Licensed.
     *
     * Copyright (c) 2010, Jamie Matthews
     * All rights reserved.
     *
     * Redistribution and use in source and binary forms, with or without
     * modification, are permitted provided that the following conditions are met:
     *
     * * Redistributions of source code must retain the above copyright notice, this
     *   list of conditions and the following disclaimer.
     *
     * * Redistributions in binary form must reproduce the above copyright notice,
     *   this list of conditions and the following disclaimer in the documentation
     *   and/or other materials provided with the distribution.
     *
     * THIS SOFTWARE IS PROVIDED BY THE COPYRIGHT HOLDERS AND CONTRIBUTORS "AS IS"
     * AND ANY EXPRESS OR IMPLIED WARRANTIES, INCLUDING, BUT NOT LIMITED TO, THE
     * IMPLIED WARRANTIES OF MERCHANTABILITY AND FITNESS FOR A PARTICULAR PURPOSE ARE
     * DISCLAIMED. IN NO EVENT SHALL THE COPYRIGHT OWNER OR CONTRIBUTORS BE LIABLE
     * FOR ANY DIRECT, INDIRECT, INCIDENTAL, SPECIAL, EXEMPLARY, OR CONSEQUENTIAL
     * DAMAGES (INCLUDING, BUT NOT LIMITED TO, PROCUREMENT OF SUBSTITUTE GOODS OR
     * SERVICES; LOSS OF USE, DATA, OR PROFITS; OR BUSINESS INTERRUPTION) HOWEVER
     * CAUSED AND ON ANY THEORY OF LIABILITY, WHETHER IN CONTRACT, STRICT LIABILITY,
     * OR TORT (INCLUDING NEGLIGENCE OR OTHERWISE) ARISING IN ANY WAY OUT OF THE USE
     * OF THIS SOFTWARE, EVEN IF ADVISED OF THE POSSIBILITY OF SUCH DAMAGE.
     *
     */

    class ORM implements ArrayAccess {

        // ----------------------- //
        // --- CLASS CONSTANTS --- //
        // ----------------------- //

        // WHERE and HAVING condition array keys
        const CONDITION_FRAGMENT = 0;
        const CONDITION_VALUES = 1;

        const DEFAULT_CONNECTION = 'default';

        // ------------------------ //
        // --- CLASS PROPERTIES --- //
        // ------------------------ //

        // Class configuration
        protected static $_default_config = array(
            'connection_string' => 'sqlite::memory:',
            'id_column' => 'id',
            'id_column_overrides' => array(),
            'error_mode' => PDO::ERRMODE_EXCEPTION,
            'username' => null,
            'password' => null,
            'driver_options' => null,
            'identifier_quote_character' => null, // if this is null, will be autodetected
            'logging' => false,
            'caching' => false,
            'return_result_sets' => false,
        );

        protected static $_config = array();

        // Map of database connections, instances of the PDO class
        protected static $_db = array();

        // Last query run, only populated if logging is enabled
        protected static $_last_query;

        // Log of all queries run, mapped by connection key, only populated if logging is enabled
        protected static $_query_log = array();

        // Query cache, only used if query caching is enabled
        protected static $_query_cache = array();

        // Reference to previously used PDOStatement object to enable low-level access, if needed
        protected static $_last_statement = null;

        // --------------------------- //
        // --- INSTANCE PROPERTIES --- //
        // --------------------------- //

        // Key name of the connections in self::$_db used by this instance
        protected $_connection_name;

        // The name of the table the current ORM instance is associated with
        protected $_table_name;

        // Alias for the table to be used in SELECT queries
        protected $_table_alias = null;

        // Values to be bound to the query
        protected $_values = array();

        // Columns to select in the result
        protected $_result_columns = array('*');

        // Are we using the default result column or have these been manually changed?
        protected $_using_default_result_columns = true;

        // Join sources
        protected $_join_sources = array();

        // Should the query include a DISTINCT keyword?
        protected $_distinct = false;

        // Is this a raw query?
        protected $_is_raw_query = false;

        // The raw query
        protected $_raw_query = '';

        // The raw query parameters
        protected $_raw_parameters = array();

        // Array of WHERE clauses
        protected $_where_conditions = array();

        // LIMIT
        protected $_limit = null;

        // OFFSET
        protected $_offset = null;

        // ORDER BY
        protected $_order_by = array();

        // GROUP BY
        protected $_group_by = array();

        // HAVING
        protected $_having_conditions = array();

        // The data for a hydrated instance of the class
        protected $_data = array();

        // Fields that have been modified during the
        // lifetime of the object
        protected $_dirty_fields = array();

        // Fields that are to be inserted in the DB raw
        protected $_expr_fields = array();

        // Is this a new object (has create() been called)?
        protected $_is_new = false;

        // Name of the column to use as the primary key for
        // this instance only. Overrides the config settings.
        protected $_instance_id_column = null;

        // ---------------------- //
        // --- STATIC METHODS --- //
        // ---------------------- //

        /**
         * Pass configuration settings to the class in the form of
         * key/value pairs. As a shortcut, if the second argument
         * is omitted and the key is a string, the setting is
         * assumed to be the DSN string used by PDO to connect
         * to the database (often, this will be the only configuration
         * required to use Idiorm). If you have more than one setting
         * you wish to configure, another shortcut is to pass an array
         * of settings (and omit the second argument).
         */
        public static function configure(
            $key,
            $value = null,
            $connection_name = self::DEFAULT_CONNECTION
        ) {
            self::_setup_db_config($connection_name); //ensures at least default config is set

            if (is_array($key)) {
                // Shortcut: If only one array argument is passed,
                // assume it's an array of configuration settings
                foreach ($key as $conf_key => $conf_value) {
                    self::configure($conf_key, $conf_value, $connection_name);
                }
            } else {
                if (empty($value)) {
                    // Shortcut: If only one string argument is passed, 
                    // assume it's a connection string
                    $value = $key;
                    $key = 'connection_string';
                }
                self::$_config[$connection_name][$key] = $value;
            }
        }

        /**
         * Despite its slightly odd name, this is actually the factory
         * method used to acquire instances of the class. It is named
         * this way for the sake of a readable interface, ie
         * ORM::for_table('table_name')->find_one()-> etc. As such,
         * this will normally be the first method called in a chain.
         */
        public static function for_table($table_name, $connection_name = self::DEFAULT_CONNECTION)
        {
            self::_setup_db($connection_name);
            return new self($table_name, array(), $connection_name);
        }

        /**
         * Set up the database connection used by the class.
         * Default value of parameter used for compatibility with Paris, until it can be updated
         * @todo After paris is updated to support multiple connections, remove default value of parameter
         */
        protected static function _setup_db($connection_name = self::DEFAULT_CONNECTION)
        {
            if (!is_object(self::$_db[$connection_name])) {
                self::_setup_db_config($connection_name);

                $db = new PDO(
                    self::$_config[$connection_name]['connection_string'],
                    self::$_config[$connection_name]['username'],
                    self::$_config[$connection_name]['password'],
                    self::$_config[$connection_name]['driver_options']);

                $db->setAttribute(PDO::ATTR_ERRMODE, self::$_config[$connection_name]['error_mode']);
                self::set_db($db, $connection_name);
            }
        }

        /**
        * Ensures configuration (mulitple connections) is at least set to default.
        */
        protected static function _setup_db_config($connection_name) {
            if (!array_key_exists($connection_name, self::$_config)) {
                self::$_config[$connection_name] = self::$_default_config;
            }
        }

        /**
         * Set the PDO object used by Idiorm to communicate with the database.
         * This is public in case the ORM should use a ready-instantiated
         * PDO object as its database connection. Accepts an optional string key
         * to identify the connection if multiple connections are used.
         */
        public static function set_db($db, $connection_name = self::DEFAULT_CONNECTION) {
            self::_setup_db_config($connection_name);
            self::$_db[$connection_name] = $db;
            self::_setup_identifier_quote_character($connection_name);
        }

        /**
         * Detect and initialise the character used to quote identifiers
         * (table names, column names etc). If this has been specified
         * manually using ORM::configure('identifier_quote_character', 'some-char'),
         * this will do nothing.
         */
        protected static function _setup_identifier_quote_character($connection_name) {
            if (is_null(self::$_config[$connection_name]['identifier_quote_character'])) {
                self::$_config[$connection_name]['identifier_quote_character'] =
                     self::_detect_identifier_quote_character($connection_name);
            }
        }

        /**
         * Return the correct character used to quote identifiers (table
         * names, column names etc) by looking at the driver being used by PDO.
         */
        protected static function _detect_identifier_quote_character($connection_name) {
            switch(self::$_db[$connection_name]->getAttribute(PDO::ATTR_DRIVER_NAME)) {
                case 'pgsql':
                case 'sqlsrv':
                case 'dblib':
                case 'mssql':
                case 'sybase':
                    return '"';
                case 'mysql':
                case 'sqlite':
                case 'sqlite2':
                default:
                    return '`';
            }
        }

        /**
         * Returns the PDO instance used by the the ORM to communicate with
         * the database. This can be called if any low-level DB access is
         * required outside the class. If multiple connections are used,
         * accepts an optional key name for the connection.
         */
        public static function get_db($connection_name = self::DEFAULT_CONNECTION) {
            self::_setup_db($connection_name); // required in case this is called before Idiorm is instantiated
            return self::$_db[$connection_name];
        }

        /**
         * Executes a raw query as a wrapper for PDOStatement::execute.
         * Useful for queries that can't be accomplished through Idiorm,
         * particularly those using engine-specific features.
         * @example raw_execute('SELECT `name`, AVG(`order`) FROM `customer` GROUP BY `name` HAVING AVG(`order`) > 10')
         * @example raw_execute('INSERT OR REPLACE INTO `widget` (`id`, `name`) SELECT `id`, `name` FROM `other_table`')
         * @param string $query The raw SQL query
         * @param array  $parameters Optional bound parameters
         * @param array
         * @return bool Success
         */
        public static function raw_execute(
            $query,
            $parameters = array(),
            $connection_name = self::DEFAULT_CONNECTION
        ) {
            self::_setup_db($connection_name);

            self::_log_query($query, $parameters, $connection_name);
            $statement = self::$_db[$connection_name]->prepare($query);
            return $statement->execute($parameters);
        }

        /**
         * Returns the PDOSatement instance last used by the the ORM.
         * Useful for access to PDOStatement::rowCount() or error information
         */
        public static function get_last_statement() {
            return self::$_last_statement;
        }

        /**
         * Executes a raw query as a wrapper for PDOStatement::execute.
         * Useful for queries that can't be accomplished through Idiorm,
         * particularly those using engine-specific features.
         * @example raw_execute('SELECT `name`, AVG(`order`) FROM `customer` GROUP BY `name` HAVING AVG(`order`) > 10')
         * @example raw_execute('INSERT OR REPLACE INTO `widget` (`id`, `name`) SELECT `id`, `name` FROM `other_table`')
         * @param string $query The raw SQL query
         * @param array  $parameters Optional bound parameters
         * @return bool Success
         */
        public static function raw_execute($query, $parameters = array()) {
            self::_setup_db();

            return self::_execute($query, $parameters);
        }

        /**
        * Internal helper method for executing statments. Logs queries, and
        * stores statement object in ::_last_statment, accessible publicly
        * through ::get_last_statement()
        * @return bool Response of PDOStatement::execute()
        **/
        protected static function _execute($query, $parameters = array()) {
            self::_log_query($query, $parameters);
            $statement = self::$_db->prepare($query);

            self::$_last_statement = $statement;

            return $statement->execute($parameters);
        }

        /**
         * Add a query to the internal query log. Only works if the
         * 'logging' config option is set to true.
         *
         * This works by manually binding the parameters to the query - the
         * query isn't executed like this (PDO normally passes the query and
         * parameters to the database which takes care of the binding) but
         * doing it this way makes the logged queries more readable.
         */
        protected static function _log_query($query, $parameters, $connection_name) {
            // If logging is not enabled, do nothing
            if (!self::$_config[$connection_name]['logging']) {
                return false;
            }

            if (!isset(self::$_query_log[$connection_name])) {
                self::$_query_log[$connection_name] = array();
            }

            if (count($parameters) > 0) {
                // Escape the parameters
                $parameters = array_map(array(self::$_db[$connection_name], 'quote'), $parameters);

                // Avoid %format collision for vsprintf
                $query = str_replace("%", "%%", $query);

                // Replace placeholders in the query for vsprintf
                if(false !== strpos($query, "'") || false !== strpos($query, '"')) {
                    $query = IdiormString::str_replace_outside_quotes("?", "%s", $query);
                } else {
                    $query = str_replace("?", "%s", $query);
                }

                // Replace the question marks in the query with the parameters
                $bound_query = vsprintf($query, $parameters);
            } else {
                $bound_query = $query;
            }

            self::$_last_query = $bound_query;
            self::$_query_log[$connection_name][] = $bound_query;
            return true;
        }

        /**
         * Get the last query executed. Only works if the
         * 'logging' config option is set to true. Otherwise
         * this will return null. Returns last query from all connections
         */
        public static function get_last_query($connection_name = null) {
            if ($connection_name === null) {
                return self::$_last_query;
            }
            if (!isset(self::$_query_log[$connection_name])) {
                return '';
            }

            return implode('', array_slice(self::$_query_log[$connection_name], -1));
            // Used implode(array_slice()) instead of end() to avoid resetting interal array pointer
        }

        /**
         * Get an array containing all the queries run on a
         * specified connection up to now.
         * Only works if the 'logging' config option is
         * set to true. Otherwise, returned array will be empty.
         * @param String $connection_name Key of database connection
         */
        public static function get_query_log($connection_name = self::DEFAULT_CONNECTION) {
            if (isset(self::$_query_log[$connection_name])) {
                return self::$_query_log[$connection_name];
            }
            return array();
        }

        public static function get_connection_keys()
        {
            return array_keys(self::$_db);
        }

        // ------------------------ //
        // --- INSTANCE METHODS --- //
        // ------------------------ //

        /**
         * "Private" constructor; shouldn't be called directly.
         * Use the ORM::for_table factory method instead.
         */
        protected function __construct(
            $table_name,
            $data = array(),
            $connection_name = self::DEFAULT_CONNECTION
        ) {
            $this->_table_name = $table_name;
            $this->_data = $data;

            $this->_connection_name = $connection_name;
            self::_setup_db_config($connection_name);
        }

        /**
         * Create a new, empty instance of the class. Used
         * to add a new row to your database. May optionally
         * be passed an associative array of data to populate
         * the instance. If so, all fields will be flagged as
         * dirty so all will be saved to the database when
         * save() is called.
         */
        public function create($data=null) {
            $this->_is_new = true;
            if (!is_null($data)) {
                return $this->hydrate($data)->force_all_dirty();
            }
            return $this;
        }

        /**
         * Specify the ID column to use for this instance or array of instances only.
         * This overrides the id_column and id_column_overrides settings.
         *
         * This is mostly useful for libraries built on top of Idiorm, and will
         * not normally be used in manually built queries. If you don't know why
         * you would want to use this, you should probably just ignore it.
         */
        public function use_id_column($id_column) {
            $this->_instance_id_column = $id_column;
            return $this;
        }

        /**
         * Create an ORM instance from the given row (an associative
         * array of data fetched from the database)
         */
        protected function _create_instance_from_row($row) {
            $instance = self::for_table($this->_table_name, $this->_connection_name);
            $instance->use_id_column($this->_instance_id_column);
            $instance->hydrate($row);
            return $instance;
        }

        /**
         * Tell the ORM that you are expecting a single result
         * back from your query, and execute it. Will return
         * a single instance of the ORM class, or false if no
         * rows were returned.
         * As a shortcut, you may supply an ID as a parameter
         * to this method. This will perform a primary key
         * lookup on the table.
         */
        public function find_one($id=null) {
            if (!is_null($id)) {
                $this->where_id_is($id);
            }
            $this->limit(1);
            $rows = $this->_run();

            if (empty($rows)) {
                return false;
            }

            return $this->_create_instance_from_row($rows[0]);
        }

        /**
         * Tell the ORM that you are expecting multiple results
         * from your query, and execute it. Will return an array
         * of instances of the ORM class, or an empty array if
         * no rows were returned.
         * @return array|\IdiormResultSet
         */
        public function find_many() {
            if(self::$_config['return_result_sets']) {
                return $this->find_result_set();
            }
            return $this->_find_many();
        }

        /**
         * Tell the ORM that you are expecting multiple results
         * from your query, and execute it. Will return an array
         * of instances of the ORM class, or an empty array if
         * no rows were returned.
         * @return array
         */
        protected function _find_many() {
            $rows = $this->_run();
            return array_map(array($this, '_create_instance_from_row'), $rows);
        }

        /**
         * Tell the ORM that you are expecting multiple results
         * from your query, and execute it. Will return a result set object
         * containing instances of the ORM class.
         * @return \IdiormResultSet
         */
        public function find_result_set() {
            return new IdiormResultSet($this->_find_many());
        }

        /**
         * Tell the ORM that you are expecting multiple results
         * from your query, and execute it. Will return an array,
         * or an empty array if no rows were returned.
         * @return array
         */
        public function find_array() {
            return $this->_run(); 
        }

        /**
         * Tell the ORM that you wish to execute a COUNT query.
         * Will return an integer representing the number of
         * rows returned.
         */
        public function count($column = '*') {
            return $this->_call_aggregate_db_function(__FUNCTION__, $column);
        }

        /**
         * Tell the ORM that you wish to execute a MAX query.
         * Will return the max value of the choosen column.
         */
        public function max($column)  {
            return $this->_call_aggregate_db_function(__FUNCTION__, $column);
        }

        /**
         * Tell the ORM that you wish to execute a MIN query.
         * Will return the min value of the choosen column.
         */
        public function min($column)  {
            return $this->_call_aggregate_db_function(__FUNCTION__, $column);
        }

        /**
         * Tell the ORM that you wish to execute a AVG query.
         * Will return the average value of the choosen column.
         */
        public function avg($column)  {
            return $this->_call_aggregate_db_function(__FUNCTION__, $column);
        }

        /**
         * Tell the ORM that you wish to execute a SUM query.
         * Will return the sum of the choosen column.
         */
        public function sum($column)  {
            return $this->_call_aggregate_db_function(__FUNCTION__, $column);
        }

        /**
         * Execute an aggregate query on the current connection.
         * @param string $sql_function The aggregate function to call eg. MIN, COUNT, etc
         * @param string $column The column to execute the aggregate query against
         * @return int
         */
        protected function _call_aggregate_db_function($sql_function, $column) {
            $alias = strtolower($sql_function);
            $sql_function = strtoupper($sql_function);
            if('*' != $column) {
                $column = $this->_quote_identifier($column);
            }
            $this->select_expr("$sql_function($column)", $alias);
            $result = $this->find_one();

            $return_value = 0;
            if($result !== false && isset($result->$alias)) {
                if((int) $result->$alias == (float) $result->$alias) {
                    $return_value = (int) $result->$alias;
                } else {
                    $return_value = (float) $result->$alias;
                }
            }
            return $return_value;
        }

         /**
         * This method can be called to hydrate (populate) this
         * instance of the class from an associative array of data.
         * This will usually be called only from inside the class,
         * but it's public in case you need to call it directly.
         */
        public function hydrate($data=array()) {
            $this->_data = $data;
            return $this;
        }

        /**
         * Force the ORM to flag all the fields in the $data array
         * as "dirty" and therefore update them when save() is called.
         */
        public function force_all_dirty() {
            $this->_dirty_fields = $this->_data;
            return $this;
        }

        /**
         * Perform a raw query. The query can contain placeholders in
         * either named or question mark style. If placeholders are
         * used, the parameters should be an array of values which will
         * be bound to the placeholders in the query. If this method
         * is called, all other query building methods will be ignored.
         */
        public function raw_query($query, $parameters = array()) {
            $this->_is_raw_query = true;
            $this->_raw_query = $query;
            $this->_raw_parameters = $parameters;
            return $this;
        }

        /**
         * Add an alias for the main table to be used in SELECT queries
         */
        public function table_alias($alias) {
            $this->_table_alias = $alias;
            return $this;
        }

        /**
         * Internal method to add an unquoted expression to the set
         * of columns returned by the SELECT query. The second optional
         * argument is the alias to return the expression as.
         */
        protected function _add_result_column($expr, $alias=null) {
            if (!is_null($alias)) {
                $expr .= " AS " . $this->_quote_identifier($alias);
            }

            if ($this->_using_default_result_columns) {
                $this->_result_columns = array($expr);
                $this->_using_default_result_columns = false;
            } else {
                $this->_result_columns[] = $expr;
            }
            return $this;
        }

        /**
         * Add a column to the list of columns returned by the SELECT
         * query. This defaults to '*'. The second optional argument is
         * the alias to return the column as.
         */
        public function select($column, $alias=null) {
            $column = $this->_quote_identifier($column);
            return $this->_add_result_column($column, $alias);
        }

        /**
         * Add an unquoted expression to the list of columns returned
         * by the SELECT query. The second optional argument is
         * the alias to return the column as.
         */
        public function select_expr($expr, $alias=null) {
            return $this->_add_result_column($expr, $alias);
        }

        /**
         * Add columns to the list of columns returned by the SELECT
         * query. This defaults to '*'. Many columns can be supplied
         * as either an array or as a list of parameters to the method.
         * 
         * Note that the alias must not be numeric - if you want a
         * numeric alias then prepend it with some alpha chars. eg. a1
         * 
         * @example select_many(array('alias' => 'column', 'column2', 'alias2' => 'column3'), 'column4', 'column5');
         * @example select_many('column', 'column2', 'column3');
         * @example select_many(array('column', 'column2', 'column3'), 'column4', 'column5');
         * 
         * @return \ORM
         */
        public function select_many() {
            $columns = func_get_args();
            if(!empty($columns)) {
                $columns = $this->_normalise_select_many_columns($columns);
                foreach($columns as $alias => $column) {
                    if(is_numeric($alias)) {
                        $alias = null;
                    }
                    $this->select($column, $alias);
                }
            }
            return $this;
        }

        /**
         * Add an unquoted expression to the list of columns returned
         * by the SELECT query. Many columns can be supplied as either 
         * an array or as a list of parameters to the method.
         * 
         * Note that the alias must not be numeric - if you want a
         * numeric alias then prepend it with some alpha chars. eg. a1
         * 
         * @example select_many_expr(array('alias' => 'column', 'column2', 'alias2' => 'column3'), 'column4', 'column5')
         * @example select_many_expr('column', 'column2', 'column3')
         * @example select_many_expr(array('column', 'column2', 'column3'), 'column4', 'column5')
         * 
         * @return \ORM
         */
        public function select_many_expr() {
            $columns = func_get_args();
            if(!empty($columns)) {
                $columns = $this->_normalise_select_many_columns($columns);
                foreach($columns as $alias => $column) {
                    if(is_numeric($alias)) {
                        $alias = null;
                    }
                    $this->select_expr($column, $alias);
                }
            }
            return $this;
        }

        /**
         * Take a column specification for the select many methods and convert it
         * into a normalised array of columns and aliases.
         * 
         * It is designed to turn the following styles into a normalised array:
         * 
         * array(array('alias' => 'column', 'column2', 'alias2' => 'column3'), 'column4', 'column5'))
         * 
         * @param array $columns
         * @return array
         */
        protected function _normalise_select_many_columns($columns) {
            $return = array();
            foreach($columns as $column) {
                if(is_array($column)) {
                    foreach($column as $key => $value) {
                        if(!is_numeric($key)) {
                            $return[$key] = $value;
                        } else {
                            $return[] = $value;
                        }
                    }
                } else {
                    $return[] = $column;
                }
            }
            return $return;
        }

        /**
         * Add a DISTINCT keyword before the list of columns in the SELECT query
         */
        public function distinct() {
            $this->_distinct = true;
            return $this;
        }

        /**
         * Internal method to add a JOIN source to the query.
         *
         * The join_operator should be one of INNER, LEFT OUTER, CROSS etc - this
         * will be prepended to JOIN.
         *
         * The table should be the name of the table to join to.
         *
         * The constraint may be either a string or an array with three elements. If it
         * is a string, it will be compiled into the query as-is, with no escaping. The
         * recommended way to supply the constraint is as an array with three elements:
         *
         * first_column, operator, second_column
         *
         * Example: array('user.id', '=', 'profile.user_id')
         *
         * will compile to
         *
         * ON `user`.`id` = `profile`.`user_id`
         *
         * The final (optional) argument specifies an alias for the joined table.
         */
        protected function _add_join_source($join_operator, $table, $constraint, $table_alias=null) {

            $join_operator = trim("{$join_operator} JOIN");

            $table = $this->_quote_identifier($table);

            // Add table alias if present
            if (!is_null($table_alias)) {
                $table_alias = $this->_quote_identifier($table_alias);
                $table .= " {$table_alias}";
            }

            // Build the constraint
            if (is_array($constraint)) {
                list($first_column, $operator, $second_column) = $constraint;
                $first_column = $this->_quote_identifier($first_column);
                $second_column = $this->_quote_identifier($second_column);
                $constraint = "{$first_column} {$operator} {$second_column}";
            }

            $this->_join_sources[] = "{$join_operator} {$table} ON {$constraint}";
            return $this;
        }

        /**
         * Add a simple JOIN source to the query
         */
        public function join($table, $constraint, $table_alias=null) {
            return $this->_add_join_source("", $table, $constraint, $table_alias);
        }

        /**
         * Add an INNER JOIN souce to the query
         */
        public function inner_join($table, $constraint, $table_alias=null) {
            return $this->_add_join_source("INNER", $table, $constraint, $table_alias);
        }

        /**
         * Add a LEFT OUTER JOIN souce to the query
         */
        public function left_outer_join($table, $constraint, $table_alias=null) {
            return $this->_add_join_source("LEFT OUTER", $table, $constraint, $table_alias);
        }

        /**
         * Add an RIGHT OUTER JOIN souce to the query
         */
        public function right_outer_join($table, $constraint, $table_alias=null) {
            return $this->_add_join_source("RIGHT OUTER", $table, $constraint, $table_alias);
        }

        /**
         * Add an FULL OUTER JOIN souce to the query
         */
        public function full_outer_join($table, $constraint, $table_alias=null) {
            return $this->_add_join_source("FULL OUTER", $table, $constraint, $table_alias);
        }

        /**
         * Internal method to add a HAVING condition to the query
         */
        protected function _add_having($fragment, $values=array()) {
            return $this->_add_condition('having', $fragment, $values);
        }

        /**
         * Internal method to add a HAVING condition to the query
         */
        protected function _add_simple_having($column_name, $separator, $value) {
            return $this->_add_simple_condition('having', $column_name, $separator, $value);
        }

        /**
         * Internal method to add a WHERE condition to the query
         */
        protected function _add_where($fragment, $values=array()) {
            return $this->_add_condition('where', $fragment, $values);
        }

        /**
         * Internal method to add a WHERE condition to the query
         */
        protected function _add_simple_where($column_name, $separator, $value) {
            return $this->_add_simple_condition('where', $column_name, $separator, $value);
        }

        /**
         * Internal method to add a HAVING or WHERE condition to the query
         */
        protected function _add_condition($type, $fragment, $values=array()) {
            $conditions_class_property_name = "_{$type}_conditions";
            if (!is_array($values)) {
                $values = array($values);
            }
            array_push($this->$conditions_class_property_name, array(
                self::CONDITION_FRAGMENT => $fragment,
                self::CONDITION_VALUES => $values,
            ));
            return $this;
        }

       /**
         * Helper method to compile a simple COLUMN SEPARATOR VALUE
         * style HAVING or WHERE condition into a string and value ready to
         * be passed to the _add_condition method. Avoids duplication
         * of the call to _quote_identifier
         */
        protected function _add_simple_condition($type, $column_name, $separator, $value) {
            // Add the table name in case of ambiguous columns
            if (count($this->_join_sources) > 0 && strpos($column_name, '.') === false) {
                $column_name = "{$this->_table_name}.{$column_name}";
            }
            $column_name = $this->_quote_identifier($column_name);
            return $this->_add_condition($type, "{$column_name} {$separator} ?", $value);
        } 

        /**
         * Return a string containing the given number of question marks,
         * separated by commas. Eg "?, ?, ?"
         */
        protected function _create_placeholders($fields) {
            if(!empty($fields)) {
                $db_fields = array();
                foreach($fields as $key => $value) {
                    // Process expression fields directly into the query
                    if(array_key_exists($key, $this->_expr_fields)) {
                        $db_fields[] = $value;
                    } else {
                        $db_fields[] = '?';
                    }
                }
                return implode(', ', $db_fields);
            }
        }

        /**
         * Add a WHERE column = value clause to your query. Each time
         * this is called in the chain, an additional WHERE will be
         * added, and these will be ANDed together when the final query
         * is built.
         */
        public function where($column_name, $value) {
            return $this->where_equal($column_name, $value);
        }

        /**
         * More explicitly named version of for the where() method.
         * Can be used if preferred.
         */
        public function where_equal($column_name, $value) {
            return $this->_add_simple_where($column_name, '=', $value);
        }

        /**
         * Add a WHERE column != value clause to your query.
         */
        public function where_not_equal($column_name, $value) {
            return $this->_add_simple_where($column_name, '!=', $value);
        }

        /**
         * Special method to query the table by its primary key
         */
        public function where_id_is($id) {
            return $this->where($this->_get_id_column_name(), $id);
        }

        /**
         * Add a WHERE ... LIKE clause to your query.
         */
        public function where_like($column_name, $value) {
            return $this->_add_simple_where($column_name, 'LIKE', $value);
        }

        /**
         * Add where WHERE ... NOT LIKE clause to your query.
         */
        public function where_not_like($column_name, $value) {
            return $this->_add_simple_where($column_name, 'NOT LIKE', $value);
        }

        /**
         * Add a WHERE ... > clause to your query
         */
        public function where_gt($column_name, $value) {
            return $this->_add_simple_where($column_name, '>', $value);
        }

        /**
         * Add a WHERE ... < clause to your query
         */
        public function where_lt($column_name, $value) {
            return $this->_add_simple_where($column_name, '<', $value);
        }

        /**
         * Add a WHERE ... >= clause to your query
         */
        public function where_gte($column_name, $value) {
            return $this->_add_simple_where($column_name, '>=', $value);
        }

        /**
         * Add a WHERE ... <= clause to your query
         */
        public function where_lte($column_name, $value) {
            return $this->_add_simple_where($column_name, '<=', $value);
        }

        /**
         * Add a WHERE ... IN clause to your query
         */
        public function where_in($column_name, $values) {
            $column_name = $this->_quote_identifier($column_name);
            $placeholders = $this->_create_placeholders($values);
            return $this->_add_where("{$column_name} IN ({$placeholders})", $values);
        }

        /**
         * Add a WHERE ... NOT IN clause to your query
         */
        public function where_not_in($column_name, $values) {
            $column_name = $this->_quote_identifier($column_name);
            $placeholders = $this->_create_placeholders($values);
            return $this->_add_where("{$column_name} NOT IN ({$placeholders})", $values);
        }

        /**
         * Add a WHERE column IS NULL clause to your query
         */
        public function where_null($column_name) {
            $column_name = $this->_quote_identifier($column_name);
            return $this->_add_where("{$column_name} IS NULL");
        }

        /**
         * Add a WHERE column IS NOT NULL clause to your query
         */
        public function where_not_null($column_name) {
            $column_name = $this->_quote_identifier($column_name);
            return $this->_add_where("{$column_name} IS NOT NULL");
        }

        /**
         * Add a raw WHERE clause to the query. The clause should
         * contain question mark placeholders, which will be bound
         * to the parameters supplied in the second argument.
         */
        public function where_raw($clause, $parameters=array()) {
            return $this->_add_where($clause, $parameters);
        }

        /**
         * Add a LIMIT to the query
         */
        public function limit($limit) {
            $this->_limit = $limit;
            return $this;
        }

        /**
         * Add an OFFSET to the query
         */
        public function offset($offset) {
            $this->_offset = $offset;
            return $this;
        }

        /**
         * Add an ORDER BY clause to the query
         */
        protected function _add_order_by($column_name, $ordering) {
            $column_name = $this->_quote_identifier($column_name);
            $this->_order_by[] = "{$column_name} {$ordering}";
            return $this;
        }

        /**
         * Add an ORDER BY column DESC clause
         */
        public function order_by_desc($column_name) {
            return $this->_add_order_by($column_name, 'DESC');
        }

        /**
         * Add an ORDER BY column ASC clause
         */
        public function order_by_asc($column_name) {
            return $this->_add_order_by($column_name, 'ASC');
        }

        /**
         * Add an unquoted expression as an ORDER BY clause
         */
        public function order_by_expr($clause) {
            $this->_order_by[] = $clause;
            return $this;
        }

        /**
         * Add a column to the list of columns to GROUP BY
         */
        public function group_by($column_name) {
            $column_name = $this->_quote_identifier($column_name);
            $this->_group_by[] = $column_name;
            return $this;
        }

        /**
         * Add an unquoted expression to the list of columns to GROUP BY 
         */
        public function group_by_expr($expr) {
            $this->_group_by[] = $expr;
            return $this;
        }

        /**
         * Add a HAVING column = value clause to your query. Each time
         * this is called in the chain, an additional HAVING will be
         * added, and these will be ANDed together when the final query
         * is built.
         */
        public function having($column_name, $value) {
            return $this->having_equal($column_name, $value);
        }

        /**
         * More explicitly named version of for the having() method.
         * Can be used if preferred.
         */
        public function having_equal($column_name, $value) {
            return $this->_add_simple_having($column_name, '=', $value);
        }

        /**
         * Add a HAVING column != value clause to your query.
         */
        public function having_not_equal($column_name, $value) {
            return $this->_add_simple_having($column_name, '!=', $value);
        }

        /**
         * Special method to query the table by its primary key
         */
        public function having_id_is($id) {
            return $this->having($this->_get_id_column_name(), $id);
        }

        /**
         * Add a HAVING ... LIKE clause to your query.
         */
        public function having_like($column_name, $value) {
            return $this->_add_simple_having($column_name, 'LIKE', $value);
        }

        /**
         * Add where HAVING ... NOT LIKE clause to your query.
         */
        public function having_not_like($column_name, $value) {
            return $this->_add_simple_having($column_name, 'NOT LIKE', $value);
        }

        /**
         * Add a HAVING ... > clause to your query
         */
        public function having_gt($column_name, $value) {
            return $this->_add_simple_having($column_name, '>', $value);
        }

        /**
         * Add a HAVING ... < clause to your query
         */
        public function having_lt($column_name, $value) {
            return $this->_add_simple_having($column_name, '<', $value);
        }

        /**
         * Add a HAVING ... >= clause to your query
         */
        public function having_gte($column_name, $value) {
            return $this->_add_simple_having($column_name, '>=', $value);
        }

        /**
         * Add a HAVING ... <= clause to your query
         */
        public function having_lte($column_name, $value) {
            return $this->_add_simple_having($column_name, '<=', $value);
        }

        /**
         * Add a HAVING ... IN clause to your query
         */
        public function having_in($column_name, $values) {
            $column_name = $this->_quote_identifier($column_name);
            $placeholders = $this->_create_placeholders($values);
            return $this->_add_having("{$column_name} IN ({$placeholders})", $values);
        }

        /**
         * Add a HAVING ... NOT IN clause to your query
         */
        public function having_not_in($column_name, $values) {
            $column_name = $this->_quote_identifier($column_name);
            $placeholders = $this->_create_placeholders($values);
            return $this->_add_having("{$column_name} NOT IN ({$placeholders})", $values);
        }

        /**
         * Add a HAVING column IS NULL clause to your query
         */
        public function having_null($column_name) {
            $column_name = $this->_quote_identifier($column_name);
            return $this->_add_having("{$column_name} IS NULL");
        }

        /**
         * Add a HAVING column IS NOT NULL clause to your query
         */
        public function having_not_null($column_name) {
            $column_name = $this->_quote_identifier($column_name);
            return $this->_add_having("{$column_name} IS NOT NULL");
        }

        /**
         * Add a raw HAVING clause to the query. The clause should
         * contain question mark placeholders, which will be bound
         * to the parameters supplied in the second argument.
         */
        public function having_raw($clause, $parameters=array()) {
            return $this->_add_having($clause, $parameters);
        }

        /**
         * Build a SELECT statement based on the clauses that have
         * been passed to this instance by chaining method calls.
         */
        protected function _build_select() {
            // If the query is raw, just set the $this->_values to be
            // the raw query parameters and return the raw query
            if ($this->_is_raw_query) {
                $this->_values = $this->_raw_parameters;
                return $this->_raw_query;
            }

            // Build and return the full SELECT statement by concatenating
            // the results of calling each separate builder method.
            return $this->_join_if_not_empty(" ", array(
                $this->_build_select_start(),
                $this->_build_join(),
                $this->_build_where(),
                $this->_build_group_by(),
                $this->_build_having(),
                $this->_build_order_by(),
                $this->_build_limit(),
                $this->_build_offset(),
            ));
        }

        /**
         * Build the start of the SELECT statement
         */
        protected function _build_select_start() {
            $result_columns = join(', ', $this->_result_columns);

            if ($this->_distinct) {
                $result_columns = 'DISTINCT ' . $result_columns;
            }

            $fragment = "SELECT {$result_columns} FROM " . $this->_quote_identifier($this->_table_name);

            if (!is_null($this->_table_alias)) {
                $fragment .= " " . $this->_quote_identifier($this->_table_alias);
            }
            return $fragment;
        }

        /**
         * Build the JOIN sources
         */
        protected function _build_join() {
            if (count($this->_join_sources) === 0) {
                return '';
            }

            return join(" ", $this->_join_sources);
        }

        /**
         * Build the WHERE clause(s)
         */
        protected function _build_where() {
            return $this->_build_conditions('where');
        }

        /**
         * Build the HAVING clause(s)
         */
        protected function _build_having() {
            return $this->_build_conditions('having');
        }

        /**
         * Build GROUP BY
         */
        protected function _build_group_by() {
            if (count($this->_group_by) === 0) {
                return '';
            }
            return "GROUP BY " . join(", ", $this->_group_by);
        }

        /**
         * Build a WHERE or HAVING clause
         * @param string $type
         * @return string
         */
        protected function _build_conditions($type) {
            $conditions_class_property_name = "_{$type}_conditions";
            // If there are no clauses, return empty string
            if (count($this->$conditions_class_property_name) === 0) {
                return '';
            }

            $conditions = array();
            foreach ($this->$conditions_class_property_name as $condition) {
                $conditions[] = $condition[self::CONDITION_FRAGMENT];
                $this->_values = array_merge($this->_values, $condition[self::CONDITION_VALUES]);
            }

            return strtoupper($type) . " " . join(" AND ", $conditions);
        }

        /**
         * Build ORDER BY
         */
        protected function _build_order_by() {
            if (count($this->_order_by) === 0) {
                return '';
            }
            return "ORDER BY " . join(", ", $this->_order_by);
        }

        /**
         * Build LIMIT
         */
        protected function _build_limit() {
            if (!is_null($this->_limit)) {
                return "LIMIT " . $this->_limit;
            }
            return '';
        }

        /**
         * Build OFFSET
         */
        protected function _build_offset() {
            if (!is_null($this->_offset)) {
                return "OFFSET " . $this->_offset;
            }
            return '';
        }

        /**
         * Wrapper around PHP's join function which
         * only adds the pieces if they are not empty.
         */
        protected function _join_if_not_empty($glue, $pieces) {
            $filtered_pieces = array();
            foreach ($pieces as $piece) {
                if (is_string($piece)) {
                    $piece = trim($piece);
                }
                if (!empty($piece)) {
                    $filtered_pieces[] = $piece;
                }
            }
            return join($glue, $filtered_pieces);
        }

        /**
         * Quote a string that is used as an identifier
         * (table names, column names etc). This method can
         * also deal with dot-separated identifiers eg table.column
         */
        protected function _quote_identifier($identifier) {
            $parts = explode('.', $identifier);
            $parts = array_map(array($this, '_quote_identifier_part'), $parts);
            return join('.', $parts);
        }

        /**
         * This method performs the actual quoting of a single
         * part of an identifier, using the identifier quote
         * character specified in the config (or autodetected).
         */
        protected function _quote_identifier_part($part) {
            if ($part === '*') {
                return $part;
            }
<<<<<<< HEAD
            $quote_character = self::$_config[$this->_connection_name]['identifier_quote_character'];
            return $quote_character . $part . $quote_character;
=======
            $quote_character = self::$_config['identifier_quote_character'];
            // double up any identifier quotes to escape them
            return $quote_character .
                   str_replace($quote_character,
                               $quote_character . $quote_character,
                               $part
                   ) . $quote_character;
>>>>>>> 6391acb3
        }

        /**
         * Create a cache key for the given query and parameters.
         */
        protected static function _create_cache_key($query, $parameters) {
            $parameter_string = join(',', $parameters);
            $key = $query . ':' . $parameter_string;
            return sha1($key);
        }

        /**
         * Check the query cache for the given cache key. If a value
         * is cached for the key, return the value. Otherwise, return false.
         */
        protected static function _check_query_cache(
            $cache_key,
            $connection_name = self::DEFAULT_CONNECTION
        ) {
            if (isset(self::$_query_cache[$connection_name][$cache_key])) {
                return self::$_query_cache[$cache_key];
            }
            return false;
        }

        /**
         * Clear the query cache
         */
        public static function clear_cache() {
            self::$_query_cache = array();
        }

        /**
         * Add the given value to the query cache.
         */
        protected static function _cache_query_result(
            $cache_key,
            $value,
            $connection_name = self::DEFAULT_CONNECTION
        ) {
            if (!isset(self::$_query_cache[$connection_name])) {
                self::$_query_cache[$connection_name] = array();
            }
            self::$_query_cache[$connection_name][$cache_key] = $value;
        }

        /**
         * Execute the SELECT query that has been built up by chaining methods
         * on this class. Return an array of rows as associative arrays.
         */
        protected function _run() {
            $query = $this->_build_select();
            $caching_enabled = self::$_config[$this->_connection_name]['caching'];

            if ($caching_enabled) {
                $cache_key = self::_create_cache_key($query, $this->_values);
                $cached_result = self::_check_query_cache($cache_key, $this->_connection_name);

                if ($cached_result !== false) {
                    return $cached_result;
                }
            }

<<<<<<< HEAD
            self::_log_query($query, $this->_values, $this->_connection_name);
            $statement = self::$_db[$this->_connection_name]->prepare($query);
            $statement->execute($this->_values);
=======
            self::_execute($query, $this->_values);
            $statement = self::get_last_statement();
>>>>>>> 6391acb3

            $rows = array();
            while ($row = $statement->fetch(PDO::FETCH_ASSOC)) {
                $rows[] = $row;
            }

            if ($caching_enabled) {
                self::_cache_query_result($cache_key, $rows, $this->_connection_name);
            }

            return $rows;
        }

        /**
         * Return the raw data wrapped by this ORM
         * instance as an associative array. Column
         * names may optionally be supplied as arguments,
         * if so, only those keys will be returned.
         */
        public function as_array() {
            if (func_num_args() === 0) {
                return $this->_data;
            }
            $args = func_get_args();
            return array_intersect_key($this->_data, array_flip($args));
        }

        /**
         * Return the value of a property of this object (database row)
         * or null if not present.
         */
        public function get($key) {
            return isset($this->_data[$key]) ? $this->_data[$key] : null;
        }

        /**
         * Return the name of the column in the database table which contains
         * the primary key ID of the row.
         */
        protected function _get_id_column_name() {
            if (!is_null($this->_instance_id_column)) {
                return $this->_instance_id_column;
            }
            if (isset(self::$_config[$this->_connection_name]['id_column_overrides'][$this->_table_name])) {
                return self::$_config[$this->_connection_name]['id_column_overrides'][$this->_table_name];
            }
            return self::$_config[$this->_connection_name]['id_column'];
        }

        /**
         * Get the primary key ID of this object.
         */
        public function id() {
            return $this->get($this->_get_id_column_name());
        }

        /**
         * Set a property to a particular value on this object.
         * To set multiple properties at once, pass an associative array
         * as the first parameter and leave out the second parameter.
         * Flags the properties as 'dirty' so they will be saved to the
         * database when save() is called.
         */
        public function set($key, $value = null) {
            $this->_set_orm_property($key, $value);
        }

        /**
         * Set a property to a particular value on this object.
         * To set multiple properties at once, pass an associative array
         * as the first parameter and leave out the second parameter.
         * Flags the properties as 'dirty' so they will be saved to the
         * database when save() is called. 
         * @param string|array $key
         * @param string|null $value
         */
        public function set_expr($key, $value = null) {
            $this->_set_orm_property($key, $value, true);
        }

        /**
         * Set a property on the ORM object.
         * @param string|array $key
         * @param string|null $value
         * @param bool $raw Whether this value should be treated as raw or not
         */
        protected function _set_orm_property($key, $value = null, $expr = false) {
            if (!is_array($key)) {
                $key = array($key => $value);
            }
            foreach ($key as $field => $value) {
                $this->_data[$field] = $value;
                $this->_dirty_fields[$field] = $value;
                if (false === $expr and isset($this->_expr_fields[$field])) {
                    unset($this->_expr_fields[$field]);
                } else if (true === $expr) {
                    $this->_expr_fields[$field] = true;
                }
            }
        }

        /**
         * Check whether the given field has been changed since this
         * object was saved.
         */
        public function is_dirty($key) {
            return isset($this->_dirty_fields[$key]);
        }

        /**
         * Check whether the model was the result of a call to create() or not
         * @return bool
         */
        public function is_new() {
            return $this->_is_new;
        }

        /**
         * Save any fields which have been modified on this object
         * to the database.
         */
        public function save() {
            $query = array();

            // remove any expression fields as they are already baked into the query
            $values = array_values(array_diff_key($this->_dirty_fields, $this->_expr_fields));

            if (!$this->_is_new) { // UPDATE
                // If there are no dirty values, do nothing
                if (empty($values) && empty($this->_expr_fields)) {
                    return true;
                }
                $query = $this->_build_update();
                $values[] = $this->id();
            } else { // INSERT
                $query = $this->_build_insert();
            }

<<<<<<< HEAD
            self::_log_query($query, $values, $this->_connection_name);
            $statement = self::$_db[$this->_connection_name]->prepare($query);
            $success = $statement->execute($values);
=======
            $success = self::_execute($query, $values);
>>>>>>> 6391acb3

            // If we've just inserted a new record, set the ID of this object
            if ($this->_is_new) {
                $this->_is_new = false;
                if (is_null($this->id())) {
<<<<<<< HEAD
                    $this->_data[$this->_get_id_column_name()] =
                        self::$_db[$this->_connection_name]->lastInsertId();
=======
                    if (self::$_db->getAttribute(PDO::ATTR_DRIVER_NAME) == 'pgsql') {
                        $this->_data[$this->_get_id_column_name()] = self::get_last_statement()->fetchColumn();
                    } else {
                        $this->_data[$this->_get_id_column_name()] = self::$_db->lastInsertId();
                    }
>>>>>>> 6391acb3
                }
            }

            $this->_dirty_fields = array();
            return $success;
        }

        /**
         * Build an UPDATE query
         */
        protected function _build_update() {
            $query = array();
            $query[] = "UPDATE {$this->_quote_identifier($this->_table_name)} SET";

            $field_list = array();
            foreach ($this->_dirty_fields as $key => $value) {
                if(!array_key_exists($key, $this->_expr_fields)) {
                    $value = '?';
                }
                $field_list[] = "{$this->_quote_identifier($key)} = $value";
            }
            $query[] = join(", ", $field_list);
            $query[] = "WHERE";
            $query[] = $this->_quote_identifier($this->_get_id_column_name());
            $query[] = "= ?";
            return join(" ", $query);
        }

        /**
         * Build an INSERT query
         */
        protected function _build_insert() {
            $query[] = "INSERT INTO";
            $query[] = $this->_quote_identifier($this->_table_name);
            $field_list = array_map(array($this, '_quote_identifier'), array_keys($this->_dirty_fields));
            $query[] = "(" . join(", ", $field_list) . ")";
            $query[] = "VALUES";

            $placeholders = $this->_create_placeholders($this->_dirty_fields);
            $query[] = "({$placeholders})";

            if (self::$_db->getAttribute(PDO::ATTR_DRIVER_NAME) == 'pgsql') {
                $query[] = 'RETURNING ' . $this->_quote_identifier($this->_get_id_column_name());
            }

            return join(" ", $query);
        }

        /**
         * Delete this record from the database
         */
        public function delete() {
            $query = join(" ", array(
                "DELETE FROM",
                $this->_quote_identifier($this->_table_name),
                "WHERE",
                $this->_quote_identifier($this->_get_id_column_name()),
                "= ?",
            ));
<<<<<<< HEAD
            $params = array($this->id());
            self::_log_query($query, $params, $this->_connection_name);
            $statement = self::$_db[$this->_connection_name]->prepare($query);
            return $statement->execute($params);
=======

            return self::_execute($query, array($this->id()));
>>>>>>> 6391acb3
        }

        /**
         * Delete many records from the database
         */
        public function delete_many() {
            // Build and return the full DELETE statement by concatenating
            // the results of calling each separate builder method.
            $query = $this->_join_if_not_empty(" ", array(
                "DELETE FROM",
                $this->_quote_identifier($this->_table_name),
                $this->_build_where(),
            ));
<<<<<<< HEAD
            self::_log_query($query, $this->_values, $this->_connection_name);
            $statement = self::$_db[$this->_connection_name]->prepare($query);
            return $statement->execute($this->_values);
=======

            return self::_execute($query, $this->_values);
>>>>>>> 6391acb3
        }

        // --------------------- //
        // ---  ArrayAccess  --- //
        // --------------------- //

        public function offsetExists($key) {
            return isset($this->_data[$key]);
        }

        public function offsetGet($key) {
            return $this->get($key);
        }

        public function offsetSet($key, $value) {
            if(is_null($key)) {
                throw new InvalidArgumentException('You must specify a key/array index.');
            }
            $this->set($key, $value);
        }

        public function offsetUnset($key) {
            unset($this->_data[$key]);
            unset($this->_dirty_fields[$key]);
        }

        // --------------------- //
        // --- MAGIC METHODS --- //
        // --------------------- //
        public function __get($key) {
            return $this->offsetGet($key);
        }

        public function __set($key, $value) {
            $this->offsetSet($key, $value);
        }

        public function __unset($key) {
            $this->offsetUnset($key);
        }


        public function __isset($key) {
            return $this->offsetExists($key);
        }
    }

    /**
     * A class to handle str_replace operations that involve quoted strings
     * @example IdiormString::str_replace_outside_quotes('?', '%s', 'columnA = "Hello?" AND columnB = ?');
     * @example IdiormString::value('columnA = "Hello?" AND columnB = ?')->replace_outside_quotes('?', '%s');
     * @author Jeff Roberson <ridgerunner@fluxbb.org>
     * @author Simon Holywell <treffynnon@php.net>
     * @link http://stackoverflow.com/a/13370709/461813 StackOverflow answer
     */
    class IdiormString {
        protected $subject;
        protected $search;
        protected $replace;

        /**
         * Get an easy to use instance of the class
         * @param string $subject
         * @return \self
         */
        public static function value($subject) {
            return new self($subject);
        }

        /**
         * Shortcut method: Replace all occurrences of the search string with the replacement
         * string where they appear outside quotes.
         * @param string $search
         * @param string $replace
         * @param string $subject
         * @return string
         */
        public static function str_replace_outside_quotes($search, $replace, $subject) {
            return self::value($subject)->replace_outside_quotes($search, $replace);
        }

        /**
         * Set the base string object
         * @param string $subject
         */
        public function __construct($subject) {
            $this->subject = (string) $subject;
        }

        /**
         * Replace all occurrences of the search string with the replacement
         * string where they appear outside quotes
         * @param string $search
         * @param string $replace
         * @return string
         */
        public function replace_outside_quotes($search, $replace) {
            $this->search = $search;
            $this->replace = $replace;
            return $this->_str_replace_outside_quotes();
        }

        /**
         * Validate an input string and perform a replace on all ocurrences
         * of $this->search with $this->replace
         * @author Jeff Roberson <ridgerunner@fluxbb.org>
         * @link http://stackoverflow.com/a/13370709/461813 StackOverflow answer
         * @return string
         */
        protected function _str_replace_outside_quotes(){
            $re_valid = '/
                # Validate string having embedded quoted substrings.
                ^                           # Anchor to start of string.
                (?:                         # Zero or more string chunks.
                  "[^"\\\\]*(?:\\\\.[^"\\\\]*)*"  # Either a double quoted chunk,
                | \'[^\'\\\\]*(?:\\\\.[^\'\\\\]*)*\'  # or a single quoted chunk,
                | [^\'"\\\\]+               # or an unquoted chunk (no escapes).
                )*                          # Zero or more string chunks.
                \z                          # Anchor to end of string.
                /sx';
            if (!preg_match($re_valid, $this->subject)) {
                throw new IdiormStringException("Subject string is not valid in the replace_outside_quotes context.");
            }
            $re_parse = '/
                # Match one chunk of a valid string having embedded quoted substrings.
                  (                         # Either $1: Quoted chunk.
                    "[^"\\\\]*(?:\\\\.[^"\\\\]*)*"  # Either a double quoted chunk,
                  | \'[^\'\\\\]*(?:\\\\.[^\'\\\\]*)*\'  # or a single quoted chunk.
                  )                         # End $1: Quoted chunk.
                | ([^\'"\\\\]+)             # or $2: an unquoted chunk (no escapes).
                /sx';
            return preg_replace_callback($re_parse, array($this, '_str_replace_outside_quotes_cb'), $this->subject);
        }

        /**
         * Process each matching chunk from preg_replace_callback replacing
         * each occurrence of $this->search with $this->replace
         * @author Jeff Roberson <ridgerunner@fluxbb.org>
         * @link http://stackoverflow.com/a/13370709/461813 StackOverflow answer
         * @param array $matches
         * @return string
         */
        protected function _str_replace_outside_quotes_cb($matches) {
            // Return quoted string chunks (in group $1) unaltered.
            if ($matches[1]) return $matches[1];
            // Process only unquoted chunks (in group $2).
            return preg_replace('/'. preg_quote($this->search, '/') .'/',
                $this->replace, $matches[2]);
        }
    }

    /**
     * A result set class for working with collections of model instances
     * @author Simon Holywell <treffynnon@php.net>
     */
    class IdiormResultSet implements Countable, IteratorAggregate, ArrayAccess, Serializable {
        /**
         * The current result set as an array
         * @var array
         */
        protected $_results = array();

        /**
         * Optionally set the contents of the result set by passing in array
         * @param array $results
         */
        public function __construct(array $results = array()) {
            $this->set_results($results);
        }

        /**
         * Set the contents of the result set by passing in array
         * @param array $results
         */
        public function set_results(array $results) {
            $this->_results = $results;
        }

        /**
         * Get the current result set as an array
         * @return array
         */
        public function get_results() {
            return $this->_results;
        }

        /**
         * Get the current result set as an array
         * @return array
         */
        public function as_array() {
            return $this->get_results();
        }
        
        /**
         * Get the number of records in the result set
         * @return int
         */
        public function count() {
            return count($this->_results);
        }

        /**
         * Get an iterator for this object. In this case it supports foreaching
         * over the result set.
         * @return \ArrayIterator
         */
        public function getIterator() {
            return new ArrayIterator($this->_results);
        }

        /**
         * ArrayAccess
         * @param int|string $offset
         * @return bool
         */
        public function offsetExists($offset) {
            return isset($this->_results[$offset]);
        }

        /**
         * ArrayAccess
         * @param int|string $offset
         * @return mixed
         */
        public function offsetGet($offset) {
            return $this->_results[$offset];
        }
        
        /**
         * ArrayAccess
         * @param int|string $offset
         * @param mixed $value
         */
        public function offsetSet($offset, $value) {
            $this->_results[$offset] = $value;
        }

        /**
         * ArrayAccess
         * @param int|string $offset
         */
        public function offsetUnset($offset) {
            unset($this->_results[$offset]);
        }

        /**
         * Serializable
         * @return string
         */
        public function serialize() {
            return serialize($this->_results);
        }

        /**
         * Serializable
         * @param string $serialized
         * @return array
         */
        public function unserialize($serialized) {
            return unserialize($serialized);
        }

        /**
         * Call a method on all models in a result set. This allows for method
         * chaining such as setting a property on all models in a result set or
         * any other batch operation across models.
         * @example ORM::for_table('Widget')->find_many()->set('field', 'value')->save();
         * @param string $method
         * @param array $params
         * @return \IdiormResultSet
         */
        public function __call($method, $params = array()) {
            foreach($this->_results as $model) {
                call_user_func_array(array($model, $method), $params);
            }
            return $this;
        }
    }

    /**
     * A placeholder for exceptions eminating from the IdiormString class
     */
    class IdiormStringException extends Exception {}<|MERGE_RESOLUTION|>--- conflicted
+++ resolved
@@ -319,27 +319,11 @@
         }
 
         /**
-         * Returns the PDOSatement instance last used by the the ORM.
+         * Returns the PDOStatement instance last used by any connection wrapped by the ORM.
          * Useful for access to PDOStatement::rowCount() or error information
          */
         public static function get_last_statement() {
             return self::$_last_statement;
-        }
-
-        /**
-         * Executes a raw query as a wrapper for PDOStatement::execute.
-         * Useful for queries that can't be accomplished through Idiorm,
-         * particularly those using engine-specific features.
-         * @example raw_execute('SELECT `name`, AVG(`order`) FROM `customer` GROUP BY `name` HAVING AVG(`order`) > 10')
-         * @example raw_execute('INSERT OR REPLACE INTO `widget` (`id`, `name`) SELECT `id`, `name` FROM `other_table`')
-         * @param string $query The raw SQL query
-         * @param array  $parameters Optional bound parameters
-         * @return bool Success
-         */
-        public static function raw_execute($query, $parameters = array()) {
-            self::_setup_db();
-
-            return self::_execute($query, $parameters);
         }
 
         /**
@@ -348,9 +332,9 @@
         * through ::get_last_statement()
         * @return bool Response of PDOStatement::execute()
         **/
-        protected static function _execute($query, $parameters = array()) {
-            self::_log_query($query, $parameters);
-            $statement = self::$_db->prepare($query);
+        protected static function _execute($query, $parameters = array(), $connection_name = self::DEFAULT_CONNECTION) {
+            self::_log_query($query, $parameters, $connection_name);
+            $statement = self::$_db[$connection_name]->prepare($query);
 
             self::$_last_statement = $statement;
 
@@ -1429,18 +1413,14 @@
             if ($part === '*') {
                 return $part;
             }
-<<<<<<< HEAD
+
             $quote_character = self::$_config[$this->_connection_name]['identifier_quote_character'];
-            return $quote_character . $part . $quote_character;
-=======
-            $quote_character = self::$_config['identifier_quote_character'];
             // double up any identifier quotes to escape them
             return $quote_character .
                    str_replace($quote_character,
                                $quote_character . $quote_character,
                                $part
                    ) . $quote_character;
->>>>>>> 6391acb3
         }
 
         /**
@@ -1504,14 +1484,8 @@
                 }
             }
 
-<<<<<<< HEAD
-            self::_log_query($query, $this->_values, $this->_connection_name);
-            $statement = self::$_db[$this->_connection_name]->prepare($query);
-            $statement->execute($this->_values);
-=======
-            self::_execute($query, $this->_values);
+            self::_execute($query, $this->_values, $this->_connection_name);
             $statement = self::get_last_statement();
->>>>>>> 6391acb3
 
             $rows = array();
             while ($row = $statement->fetch(PDO::FETCH_ASSOC)) {
@@ -1650,28 +1624,16 @@
                 $query = $this->_build_insert();
             }
 
-<<<<<<< HEAD
-            self::_log_query($query, $values, $this->_connection_name);
-            $statement = self::$_db[$this->_connection_name]->prepare($query);
-            $success = $statement->execute($values);
-=======
-            $success = self::_execute($query, $values);
->>>>>>> 6391acb3
+            $success = self::_execute($query, $values, $this->_connection_name);
 
             // If we've just inserted a new record, set the ID of this object
             if ($this->_is_new) {
                 $this->_is_new = false;
                 if (is_null($this->id())) {
-<<<<<<< HEAD
                     $this->_data[$this->_get_id_column_name()] =
+                        self::$_db[$this->_connection_name]->getAttribute(PDO::ATTR_DRIVER_NAME) == 'pgsql' ?
+                        self::get_last_statement()->fetchColumn() :
                         self::$_db[$this->_connection_name]->lastInsertId();
-=======
-                    if (self::$_db->getAttribute(PDO::ATTR_DRIVER_NAME) == 'pgsql') {
-                        $this->_data[$this->_get_id_column_name()] = self::get_last_statement()->fetchColumn();
-                    } else {
-                        $this->_data[$this->_get_id_column_name()] = self::$_db->lastInsertId();
-                    }
->>>>>>> 6391acb3
                 }
             }
 
@@ -1713,7 +1675,7 @@
             $placeholders = $this->_create_placeholders($this->_dirty_fields);
             $query[] = "({$placeholders})";
 
-            if (self::$_db->getAttribute(PDO::ATTR_DRIVER_NAME) == 'pgsql') {
+            if (self::$_db[$this->_connection_name]->getAttribute(PDO::ATTR_DRIVER_NAME) == 'pgsql') {
                 $query[] = 'RETURNING ' . $this->_quote_identifier($this->_get_id_column_name());
             }
 
@@ -1731,15 +1693,8 @@
                 $this->_quote_identifier($this->_get_id_column_name()),
                 "= ?",
             ));
-<<<<<<< HEAD
-            $params = array($this->id());
-            self::_log_query($query, $params, $this->_connection_name);
-            $statement = self::$_db[$this->_connection_name]->prepare($query);
-            return $statement->execute($params);
-=======
-
-            return self::_execute($query, array($this->id()));
->>>>>>> 6391acb3
+
+            return self::_execute($query, array($this->id()), $this->_connection_name);
         }
 
         /**
@@ -1753,14 +1708,8 @@
                 $this->_quote_identifier($this->_table_name),
                 $this->_build_where(),
             ));
-<<<<<<< HEAD
-            self::_log_query($query, $this->_values, $this->_connection_name);
-            $statement = self::$_db[$this->_connection_name]->prepare($query);
-            return $statement->execute($this->_values);
-=======
-
-            return self::_execute($query, $this->_values);
->>>>>>> 6391acb3
+
+            return self::_execute($query, $this->_values, $this->_connection_name);
         }
 
         // --------------------- //
