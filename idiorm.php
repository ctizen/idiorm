<?php

    /**
     *
     * Idiorm
     *
     * http://github.com/j4mie/idiorm/
     *
     * A single-class super-simple database abstraction layer for PHP.
     * Provides (nearly) zero-configuration object-relational mapping
     * and a fluent interface for building basic, commonly-used queries.
     *
     * BSD Licensed.
     *
     * Copyright (c) 2010, Jamie Matthews
     * All rights reserved.
     *
     * Redistribution and use in source and binary forms, with or without
     * modification, are permitted provided that the following conditions are met:
     *
     * * Redistributions of source code must retain the above copyright notice, this
     *   list of conditions and the following disclaimer.
     *
     * * Redistributions in binary form must reproduce the above copyright notice,
     *   this list of conditions and the following disclaimer in the documentation
     *   and/or other materials provided with the distribution.
     *
     * THIS SOFTWARE IS PROVIDED BY THE COPYRIGHT HOLDERS AND CONTRIBUTORS "AS IS"
     * AND ANY EXPRESS OR IMPLIED WARRANTIES, INCLUDING, BUT NOT LIMITED TO, THE
     * IMPLIED WARRANTIES OF MERCHANTABILITY AND FITNESS FOR A PARTICULAR PURPOSE ARE
     * DISCLAIMED. IN NO EVENT SHALL THE COPYRIGHT OWNER OR CONTRIBUTORS BE LIABLE
     * FOR ANY DIRECT, INDIRECT, INCIDENTAL, SPECIAL, EXEMPLARY, OR CONSEQUENTIAL
     * DAMAGES (INCLUDING, BUT NOT LIMITED TO, PROCUREMENT OF SUBSTITUTE GOODS OR
     * SERVICES; LOSS OF USE, DATA, OR PROFITS; OR BUSINESS INTERRUPTION) HOWEVER
     * CAUSED AND ON ANY THEORY OF LIABILITY, WHETHER IN CONTRACT, STRICT LIABILITY,
     * OR TORT (INCLUDING NEGLIGENCE OR OTHERWISE) ARISING IN ANY WAY OUT OF THE USE
     * OF THIS SOFTWARE, EVEN IF ADVISED OF THE POSSIBILITY OF SUCH DAMAGE.
     *
     */

    class ORM implements ArrayAccess {

        // ----------------------- //
        // --- CLASS CONSTANTS --- //
        // ----------------------- //

        // WHERE and HAVING condition array keys
        const CONDITION_FRAGMENT = 0;
        const CONDITION_VALUES = 1;

        const DEFAULT_CONNECTION = 'default';

        // Limit clause style
        const LIMIT_STYLE_TOP_N = "top";
        const LIMIT_STYLE_LIMIT = "limit";

        // ------------------------ //
        // --- CLASS PROPERTIES --- //
        // ------------------------ //

        // Class configuration
        protected static $_default_config = array(
            'connection_string' => 'sqlite::memory:',
            'id_column' => 'id',
            'id_column_overrides' => array(),
            'error_mode' => PDO::ERRMODE_EXCEPTION,
            'username' => null,
            'password' => null,
            'driver_options' => null,
            'identifier_quote_character' => null, // if this is null, will be autodetected
            'limit_clause_style' => null, // if this is null, will be autodetected
            'logging' => false,
            'logger' => null,
            'caching' => false,
            'return_result_sets' => false,
        );

        // Map of configuration settings
        protected static $_config = array();

        // Map of database connections, instances of the PDO class
        protected static $_db = array();

        // Last query run, only populated if logging is enabled
        protected static $_last_query;

        // Log of all queries run, mapped by connection key, only populated if logging is enabled
        protected static $_query_log = array();

        // Query cache, only used if query caching is enabled
        protected static $_query_cache = array();

        // Reference to previously used PDOStatement object to enable low-level access, if needed
        protected static $_last_statement = null;

        // --------------------------- //
        // --- INSTANCE PROPERTIES --- //
        // --------------------------- //

        // Key name of the connections in self::$_db used by this instance
        protected $_connection_name;

        // The name of the table the current ORM instance is associated with
        protected $_table_name;

        // Alias for the table to be used in SELECT queries
        protected $_table_alias = null;

        // Values to be bound to the query
        protected $_values = array();

        // Columns to select in the result
        protected $_result_columns = array('*');

        // Are we using the default result column or have these been manually changed?
        protected $_using_default_result_columns = true;

        // Join sources
        protected $_join_sources = array();

        // Should the query include a DISTINCT keyword?
        protected $_distinct = false;

        // Is this a raw query?
        protected $_is_raw_query = false;

        // The raw query
        protected $_raw_query = '';

        // The raw query parameters
        protected $_raw_parameters = array();

        // Array of WHERE clauses
        protected $_where_conditions = array();

        // LIMIT
        protected $_limit = null;

        // OFFSET
        protected $_offset = null;

        // ORDER BY
        protected $_order_by = array();

        // GROUP BY
        protected $_group_by = array();

        // HAVING
        protected $_having_conditions = array();

        // The data for a hydrated instance of the class
        protected $_data = array();

        // Fields that have been modified during the
        // lifetime of the object
        protected $_dirty_fields = array();

        // Fields that are to be inserted in the DB raw
        protected $_expr_fields = array();

        // Is this a new object (has create() been called)?
        protected $_is_new = false;

        // Name of the column to use as the primary key for
        // this instance only. Overrides the config settings.
        protected $_instance_id_column = null;

        // ---------------------- //
        // --- STATIC METHODS --- //
        // ---------------------- //

        /**
         * Pass configuration settings to the class in the form of
         * key/value pairs. As a shortcut, if the second argument
         * is omitted and the key is a string, the setting is
         * assumed to be the DSN string used by PDO to connect
         * to the database (often, this will be the only configuration
         * required to use Idiorm). If you have more than one setting
         * you wish to configure, another shortcut is to pass an array
         * of settings (and omit the second argument).
         * @param string $key
         * @param mixed $value
         * @param string $connection_name Which connection to use
         */
        public static function configure($key, $value = null, $connection_name = self::DEFAULT_CONNECTION) {
            self::_setup_db_config($connection_name); //ensures at least default config is set

            if (is_array($key)) {
                // Shortcut: If only one array argument is passed,
                // assume it's an array of configuration settings
                foreach ($key as $conf_key => $conf_value) {
                    self::configure($conf_key, $conf_value, $connection_name);
                }
            } else {
                if (is_null($value)) {
                    // Shortcut: If only one string argument is passed, 
                    // assume it's a connection string
                    $value = $key;
                    $key = 'connection_string';
                }
                self::$_config[$connection_name][$key] = $value;
            }
        }

        /**
<<<<<<< HEAD
         * Retrieve configuration options by key, or as whole array.
         * @param string $key
         * @param string $connection_name Which connection to use
         */
        public static function get_config($key = null, $connection_name = self::DEFAULT_CONNECTION) {
            if ($key) {
                return self::$_config[$connection_name][$key];
            } else {
                return self::$_config[$connection_name];
            }
        }

=======
         * Delete all configs in _config array.
         */
        public static function reset_config() {
            self::$_config = array();
        }
        
>>>>>>> 33c3937a
        /**
         * Despite its slightly odd name, this is actually the factory
         * method used to acquire instances of the class. It is named
         * this way for the sake of a readable interface, ie
         * ORM::for_table('table_name')->find_one()-> etc. As such,
         * this will normally be the first method called in a chain.
         * @param string $table_name
         * @param string $connection_name Which connection to use
         * @return ORM
         */
        public static function for_table($table_name, $connection_name = self::DEFAULT_CONNECTION) {
            self::_setup_db($connection_name);
            return new self($table_name, array(), $connection_name);
        }

        /**
         * Set up the database connection used by the class
         * @param string $connection_name Which connection to use
         */
        protected static function _setup_db($connection_name = self::DEFAULT_CONNECTION) {
            if (!array_key_exists($connection_name, self::$_db) ||
                !is_object(self::$_db[$connection_name])) {
                self::_setup_db_config($connection_name);

                $db = new PDO(
                    self::$_config[$connection_name]['connection_string'],
                    self::$_config[$connection_name]['username'],
                    self::$_config[$connection_name]['password'],
                    self::$_config[$connection_name]['driver_options']
                );

                $db->setAttribute(PDO::ATTR_ERRMODE, self::$_config[$connection_name]['error_mode']);
                self::set_db($db, $connection_name);
            }
        }

       /**
        * Ensures configuration (mulitple connections) is at least set to default.
        * @param string $connection_name Which connection to use
        */
        protected static function _setup_db_config($connection_name) {
            if (!array_key_exists($connection_name, self::$_config)) {
                self::$_config[$connection_name] = self::$_default_config;
            }
        }

        /**
         * Set the PDO object used by Idiorm to communicate with the database.
         * This is public in case the ORM should use a ready-instantiated
         * PDO object as its database connection. Accepts an optional string key
         * to identify the connection if multiple connections are used.
         * @param ORM $db
         * @param string $connection_name Which connection to use
         */
        public static function set_db($db, $connection_name = self::DEFAULT_CONNECTION) {
            self::_setup_db_config($connection_name);
            self::$_db[$connection_name] = $db;
            self::_setup_identifier_quote_character($connection_name);
            self::_setup_limit_clause_style($connection_name);
        }

        /**
         * Delete all registered PDO objects in _db array.
         */
        public static function reset_db() {
            self::$_db = array();
        }

        /**
         * Detect and initialise the character used to quote identifiers
         * (table names, column names etc). If this has been specified
         * manually using ORM::configure('identifier_quote_character', 'some-char'),
         * this will do nothing.
         * @param string $connection_name Which connection to use
         */
        protected static function _setup_identifier_quote_character($connection_name) {
            if (is_null(self::$_config[$connection_name]['identifier_quote_character'])) {
                self::$_config[$connection_name]['identifier_quote_character'] =
                    self::_detect_identifier_quote_character($connection_name);
            }
        }

        /**
         * Detect and initialise the limit clause style ("SELECT TOP 5" /
         * "... LIMIT 5"). If this has been specified manually using 
         * ORM::configure('limit_clause_style', 'top'), this will do nothing.
         * @param string $connection_name Which connection to use
         */
        public static function _setup_limit_clause_style($connection_name) {
            if (is_null(self::$_config[$connection_name]['limit_clause_style'])) {
                self::$_config[$connection_name]['limit_clause_style'] =
                    self::_detect_limit_clause_style($connection_name);
            }
        }

        /**
         * Return the correct character used to quote identifiers (table
         * names, column names etc) by looking at the driver being used by PDO.
         * @param string $connection_name Which connection to use
         * @return string
         */
        protected static function _detect_identifier_quote_character($connection_name) {
            switch(self::$_db[$connection_name]->getAttribute(PDO::ATTR_DRIVER_NAME)) {
                case 'pgsql':
                case 'sqlsrv':
                case 'dblib':
                case 'mssql':
                case 'sybase':
                case 'firebird':
                    return '"';
                case 'mysql':
                case 'sqlite':
                case 'sqlite2':
                default:
                    return '`';
            }
        }

        /**
         * Returns a constant after determining the appropriate limit clause
         * style
         * @param string $connection_name Which connection to use
         * @return string Limit clause style keyword/constant
         */
        protected static function _detect_limit_clause_style($connection_name) {
            switch(self::$_db[$connection_name]->getAttribute(PDO::ATTR_DRIVER_NAME)) {
                case 'sqlsrv':
                case 'dblib':
                case 'mssql':
                    return ORM::LIMIT_STYLE_TOP_N;
                default:
                    return ORM::LIMIT_STYLE_LIMIT;
            }
        }

        /**
         * Returns the PDO instance used by the the ORM to communicate with
         * the database. This can be called if any low-level DB access is
         * required outside the class. If multiple connections are used,
         * accepts an optional key name for the connection.
         * @param string $connection_name Which connection to use
         * @return PDO
         */
        public static function get_db($connection_name = self::DEFAULT_CONNECTION) {
            self::_setup_db($connection_name); // required in case this is called before Idiorm is instantiated
            return self::$_db[$connection_name];
        }

        /**
         * Executes a raw query as a wrapper for PDOStatement::execute.
         * Useful for queries that can't be accomplished through Idiorm,
         * particularly those using engine-specific features.
         * @example raw_execute('SELECT `name`, AVG(`order`) FROM `customer` GROUP BY `name` HAVING AVG(`order`) > 10')
         * @example raw_execute('INSERT OR REPLACE INTO `widget` (`id`, `name`) SELECT `id`, `name` FROM `other_table`')
         * @param string $query The raw SQL query
         * @param array  $parameters Optional bound parameters
         * @param string $connection_name Which connection to use
         * @return bool Success
         */
        public static function raw_execute($query, $parameters = array(), $connection_name = self::DEFAULT_CONNECTION) {
            self::_setup_db($connection_name);
            return self::_execute($query, $parameters, $connection_name);
        }

        /**
         * Returns the PDOStatement instance last used by any connection wrapped by the ORM.
         * Useful for access to PDOStatement::rowCount() or error information
         * @return PDOStatement
         */
        public static function get_last_statement() {
            return self::$_last_statement;
        }

       /**
        * Internal helper method for executing statments. Logs queries, and
        * stores statement object in ::_last_statment, accessible publicly
        * through ::get_last_statement()
        * @param string $query
        * @param array $parameters An array of parameters to be bound in to the query
        * @param string $connection_name Which connection to use
        * @return bool Response of PDOStatement::execute()
        */
        protected static function _execute($query, $parameters = array(), $connection_name = self::DEFAULT_CONNECTION) {
            self::_log_query($query, $parameters, $connection_name);
            $statement = self::$_db[$connection_name]->prepare($query);

            self::$_last_statement = $statement;

            return $statement->execute($parameters);
        }

        /**
         * Add a query to the internal query log. Only works if the
         * 'logging' config option is set to true.
         *
         * This works by manually binding the parameters to the query - the
         * query isn't executed like this (PDO normally passes the query and
         * parameters to the database which takes care of the binding) but
         * doing it this way makes the logged queries more readable.
         * @param string $query
         * @param array $parameters An array of parameters to be bound in to the query
         * @param string $connection_name Which connection to use
         * @return bool
         */
        protected static function _log_query($query, $parameters, $connection_name) {
            // If logging is not enabled, do nothing
            if (!self::$_config[$connection_name]['logging']) {
                return false;
            }

            if (!isset(self::$_query_log[$connection_name])) {
                self::$_query_log[$connection_name] = array();
            }

            if (count($parameters) > 0) {
                // Escape the parameters
                $parameters = array_map(array(self::$_db[$connection_name], 'quote'), $parameters);

                // Avoid %format collision for vsprintf
                $query = str_replace("%", "%%", $query);

                // Replace placeholders in the query for vsprintf
                if(false !== strpos($query, "'") || false !== strpos($query, '"')) {
                    $query = IdiormString::str_replace_outside_quotes("?", "%s", $query);
                } else {
                    $query = str_replace("?", "%s", $query);
                }

                // Replace the question marks in the query with the parameters
                $bound_query = vsprintf($query, $parameters);
            } else {
                $bound_query = $query;
            }

            self::$_last_query = $bound_query;
            self::$_query_log[$connection_name][] = $bound_query;
            
            
            if(is_callable(self::$_config[$connection_name]['logger'])){
                $logger = self::$_config[$connection_name]['logger'];
                $logger($bound_query);
            }
            
            return true;
        }

        /**
         * Get the last query executed. Only works if the
         * 'logging' config option is set to true. Otherwise
         * this will return null. Returns last query from all connections if
         * no connection_name is specified
         * @param null|string $connection_name Which connection to use
         * @return string
         */
        public static function get_last_query($connection_name = null) {
            if ($connection_name === null) {
                return self::$_last_query;
            }
            if (!isset(self::$_query_log[$connection_name])) {
                return '';
            }

            return end(self::$_query_log[$connection_name]);
        }

        /**
         * Get an array containing all the queries run on a
         * specified connection up to now.
         * Only works if the 'logging' config option is
         * set to true. Otherwise, returned array will be empty.
         * @param string $connection_name Which connection to use
         */
        public static function get_query_log($connection_name = self::DEFAULT_CONNECTION) {
            if (isset(self::$_query_log[$connection_name])) {
                return self::$_query_log[$connection_name];
            }
            return array();
        }

        /**
         * Get a list of the available connection names
         * @return array
         */
        public static function get_connection_names() {
            return array_keys(self::$_db);
        }

        // ------------------------ //
        // --- INSTANCE METHODS --- //
        // ------------------------ //

        /**
         * "Private" constructor; shouldn't be called directly.
         * Use the ORM::for_table factory method instead.
         */
        protected function __construct($table_name, $data = array(), $connection_name = self::DEFAULT_CONNECTION) {
            $this->_table_name = $table_name;
            $this->_data = $data;

            $this->_connection_name = $connection_name;
            self::_setup_db_config($connection_name);
        }

        /**
         * Create a new, empty instance of the class. Used
         * to add a new row to your database. May optionally
         * be passed an associative array of data to populate
         * the instance. If so, all fields will be flagged as
         * dirty so all will be saved to the database when
         * save() is called.
         */
        public function create($data=null) {
            $this->_is_new = true;
            if (!is_null($data)) {
                return $this->hydrate($data)->force_all_dirty();
            }
            return $this;
        }

        /**
         * Specify the ID column to use for this instance or array of instances only.
         * This overrides the id_column and id_column_overrides settings.
         *
         * This is mostly useful for libraries built on top of Idiorm, and will
         * not normally be used in manually built queries. If you don't know why
         * you would want to use this, you should probably just ignore it.
         */
        public function use_id_column($id_column) {
            $this->_instance_id_column = $id_column;
            return $this;
        }

        /**
         * Create an ORM instance from the given row (an associative
         * array of data fetched from the database)
         */
        protected function _create_instance_from_row($row) {
            $instance = self::for_table($this->_table_name, $this->_connection_name);
            $instance->use_id_column($this->_instance_id_column);
            $instance->hydrate($row);
            return $instance;
        }

        /**
         * Tell the ORM that you are expecting a single result
         * back from your query, and execute it. Will return
         * a single instance of the ORM class, or false if no
         * rows were returned.
         * As a shortcut, you may supply an ID as a parameter
         * to this method. This will perform a primary key
         * lookup on the table.
         */
        public function find_one($id=null) {
            if (!is_null($id)) {
                $this->where_id_is($id);
            }
            $this->limit(1);
            $rows = $this->_run();

            if (empty($rows)) {
                return false;
            }

            return $this->_create_instance_from_row($rows[0]);
        }

        /**
         * Tell the ORM that you are expecting multiple results
         * from your query, and execute it. Will return an array
         * of instances of the ORM class, or an empty array if
         * no rows were returned.
         * @return array|\IdiormResultSet
         */
        public function find_many() {
            if(self::$_config[$this->_connection_name]['return_result_sets']) {
                return $this->find_result_set();
            }
            return $this->_find_many();
        }

        /**
         * Tell the ORM that you are expecting multiple results
         * from your query, and execute it. Will return an array
         * of instances of the ORM class, or an empty array if
         * no rows were returned.
         * @return array
         */
        protected function _find_many() {
            $rows = $this->_run();
            return array_map(array($this, '_create_instance_from_row'), $rows);
        }

        /**
         * Tell the ORM that you are expecting multiple results
         * from your query, and execute it. Will return a result set object
         * containing instances of the ORM class.
         * @return \IdiormResultSet
         */
        public function find_result_set() {
            return new IdiormResultSet($this->_find_many());
        }

        /**
         * Tell the ORM that you are expecting multiple results
         * from your query, and execute it. Will return an array,
         * or an empty array if no rows were returned.
         * @return array
         */
        public function find_array() {
            return $this->_run(); 
        }

        /**
         * Tell the ORM that you wish to execute a COUNT query.
         * Will return an integer representing the number of
         * rows returned.
         */
        public function count($column = '*') {
            return $this->_call_aggregate_db_function(__FUNCTION__, $column);
        }

        /**
         * Tell the ORM that you wish to execute a MAX query.
         * Will return the max value of the choosen column.
         */
        public function max($column)  {
            return $this->_call_aggregate_db_function(__FUNCTION__, $column);
        }

        /**
         * Tell the ORM that you wish to execute a MIN query.
         * Will return the min value of the choosen column.
         */
        public function min($column)  {
            return $this->_call_aggregate_db_function(__FUNCTION__, $column);
        }

        /**
         * Tell the ORM that you wish to execute a AVG query.
         * Will return the average value of the choosen column.
         */
        public function avg($column)  {
            return $this->_call_aggregate_db_function(__FUNCTION__, $column);
        }

        /**
         * Tell the ORM that you wish to execute a SUM query.
         * Will return the sum of the choosen column.
         */
        public function sum($column)  {
            return $this->_call_aggregate_db_function(__FUNCTION__, $column);
        }

        /**
         * Execute an aggregate query on the current connection.
         * @param string $sql_function The aggregate function to call eg. MIN, COUNT, etc
         * @param string $column The column to execute the aggregate query against
         * @return int
         */
        protected function _call_aggregate_db_function($sql_function, $column) {
            $alias = strtolower($sql_function);
            $sql_function = strtoupper($sql_function);
            if('*' != $column) {
                $column = $this->_quote_identifier($column);
            }
            $result_columns = $this->_result_columns;
            $this->_result_columns = array();
            $this->select_expr("$sql_function($column)", $alias);
            $result = $this->find_one();
            $this->_result_columns = $result_columns;

            $return_value = 0;
            if($result !== false && isset($result->$alias)) {
                if((int) $result->$alias == (float) $result->$alias) {
                    $return_value = (int) $result->$alias;
                } else {
                    $return_value = (float) $result->$alias;
                }
            }
            return $return_value;
        }

         /**
         * This method can be called to hydrate (populate) this
         * instance of the class from an associative array of data.
         * This will usually be called only from inside the class,
         * but it's public in case you need to call it directly.
         */
        public function hydrate($data=array()) {
            $this->_data = $data;
            return $this;
        }

        /**
         * Force the ORM to flag all the fields in the $data array
         * as "dirty" and therefore update them when save() is called.
         */
        public function force_all_dirty() {
            $this->_dirty_fields = $this->_data;
            return $this;
        }

        /**
         * Perform a raw query. The query can contain placeholders in
         * either named or question mark style. If placeholders are
         * used, the parameters should be an array of values which will
         * be bound to the placeholders in the query. If this method
         * is called, all other query building methods will be ignored.
         */
        public function raw_query($query, $parameters = array()) {
            $this->_is_raw_query = true;
            $this->_raw_query = $query;
            $this->_raw_parameters = $parameters;
            return $this;
        }

        /**
         * Add an alias for the main table to be used in SELECT queries
         */
        public function table_alias($alias) {
            $this->_table_alias = $alias;
            return $this;
        }

        /**
         * Internal method to add an unquoted expression to the set
         * of columns returned by the SELECT query. The second optional
         * argument is the alias to return the expression as.
         */
        protected function _add_result_column($expr, $alias=null) {
            if (!is_null($alias)) {
                $expr .= " AS " . $this->_quote_identifier($alias);
            }

            if ($this->_using_default_result_columns) {
                $this->_result_columns = array($expr);
                $this->_using_default_result_columns = false;
            } else {
                $this->_result_columns[] = $expr;
            }
            return $this;
        }

        /**
         * Add a column to the list of columns returned by the SELECT
         * query. This defaults to '*'. The second optional argument is
         * the alias to return the column as.
         */
        public function select($column, $alias=null) {
            $column = $this->_quote_identifier($column);
            return $this->_add_result_column($column, $alias);
        }

        /**
         * Add an unquoted expression to the list of columns returned
         * by the SELECT query. The second optional argument is
         * the alias to return the column as.
         */
        public function select_expr($expr, $alias=null) {
            return $this->_add_result_column($expr, $alias);
        }

        /**
         * Add columns to the list of columns returned by the SELECT
         * query. This defaults to '*'. Many columns can be supplied
         * as either an array or as a list of parameters to the method.
         * 
         * Note that the alias must not be numeric - if you want a
         * numeric alias then prepend it with some alpha chars. eg. a1
         * 
         * @example select_many(array('alias' => 'column', 'column2', 'alias2' => 'column3'), 'column4', 'column5');
         * @example select_many('column', 'column2', 'column3');
         * @example select_many(array('column', 'column2', 'column3'), 'column4', 'column5');
         * 
         * @return \ORM
         */
        public function select_many() {
            $columns = func_get_args();
            if(!empty($columns)) {
                $columns = $this->_normalise_select_many_columns($columns);
                foreach($columns as $alias => $column) {
                    if(is_numeric($alias)) {
                        $alias = null;
                    }
                    $this->select($column, $alias);
                }
            }
            return $this;
        }

        /**
         * Add an unquoted expression to the list of columns returned
         * by the SELECT query. Many columns can be supplied as either 
         * an array or as a list of parameters to the method.
         * 
         * Note that the alias must not be numeric - if you want a
         * numeric alias then prepend it with some alpha chars. eg. a1
         * 
         * @example select_many_expr(array('alias' => 'column', 'column2', 'alias2' => 'column3'), 'column4', 'column5')
         * @example select_many_expr('column', 'column2', 'column3')
         * @example select_many_expr(array('column', 'column2', 'column3'), 'column4', 'column5')
         * 
         * @return \ORM
         */
        public function select_many_expr() {
            $columns = func_get_args();
            if(!empty($columns)) {
                $columns = $this->_normalise_select_many_columns($columns);
                foreach($columns as $alias => $column) {
                    if(is_numeric($alias)) {
                        $alias = null;
                    }
                    $this->select_expr($column, $alias);
                }
            }
            return $this;
        }

        /**
         * Take a column specification for the select many methods and convert it
         * into a normalised array of columns and aliases.
         * 
         * It is designed to turn the following styles into a normalised array:
         * 
         * array(array('alias' => 'column', 'column2', 'alias2' => 'column3'), 'column4', 'column5'))
         * 
         * @param array $columns
         * @return array
         */
        protected function _normalise_select_many_columns($columns) {
            $return = array();
            foreach($columns as $column) {
                if(is_array($column)) {
                    foreach($column as $key => $value) {
                        if(!is_numeric($key)) {
                            $return[$key] = $value;
                        } else {
                            $return[] = $value;
                        }
                    }
                } else {
                    $return[] = $column;
                }
            }
            return $return;
        }

        /**
         * Add a DISTINCT keyword before the list of columns in the SELECT query
         */
        public function distinct() {
            $this->_distinct = true;
            return $this;
        }

        /**
         * Internal method to add a JOIN source to the query.
         *
         * The join_operator should be one of INNER, LEFT OUTER, CROSS etc - this
         * will be prepended to JOIN.
         *
         * The table should be the name of the table to join to.
         *
         * The constraint may be either a string or an array with three elements. If it
         * is a string, it will be compiled into the query as-is, with no escaping. The
         * recommended way to supply the constraint is as an array with three elements:
         *
         * first_column, operator, second_column
         *
         * Example: array('user.id', '=', 'profile.user_id')
         *
         * will compile to
         *
         * ON `user`.`id` = `profile`.`user_id`
         *
         * The final (optional) argument specifies an alias for the joined table.
         */
        protected function _add_join_source($join_operator, $table, $constraint, $table_alias=null) {

            $join_operator = trim("{$join_operator} JOIN");

            $table = $this->_quote_identifier($table);

            // Add table alias if present
            if (!is_null($table_alias)) {
                $table_alias = $this->_quote_identifier($table_alias);
                $table .= " {$table_alias}";
            }

            // Build the constraint
            if (is_array($constraint)) {
                list($first_column, $operator, $second_column) = $constraint;
                $first_column = $this->_quote_identifier($first_column);
                $second_column = $this->_quote_identifier($second_column);
                $constraint = "{$first_column} {$operator} {$second_column}";
            }

            $this->_join_sources[] = "{$join_operator} {$table} ON {$constraint}";
            return $this;
        }

        /**
         * Add a simple JOIN source to the query
         */
        public function join($table, $constraint, $table_alias=null) {
            return $this->_add_join_source("", $table, $constraint, $table_alias);
        }

        /**
         * Add an INNER JOIN souce to the query
         */
        public function inner_join($table, $constraint, $table_alias=null) {
            return $this->_add_join_source("INNER", $table, $constraint, $table_alias);
        }

        /**
         * Add a LEFT OUTER JOIN souce to the query
         */
        public function left_outer_join($table, $constraint, $table_alias=null) {
            return $this->_add_join_source("LEFT OUTER", $table, $constraint, $table_alias);
        }

        /**
         * Add an RIGHT OUTER JOIN souce to the query
         */
        public function right_outer_join($table, $constraint, $table_alias=null) {
            return $this->_add_join_source("RIGHT OUTER", $table, $constraint, $table_alias);
        }

        /**
         * Add an FULL OUTER JOIN souce to the query
         */
        public function full_outer_join($table, $constraint, $table_alias=null) {
            return $this->_add_join_source("FULL OUTER", $table, $constraint, $table_alias);
        }

        /**
         * Internal method to add a HAVING condition to the query
         */
        protected function _add_having($fragment, $values=array()) {
            return $this->_add_condition('having', $fragment, $values);
        }

        /**
         * Internal method to add a HAVING condition to the query
         */
        protected function _add_simple_having($column_name, $separator, $value) {
            return $this->_add_simple_condition('having', $column_name, $separator, $value);
        }

        /**
         * Internal method to add a WHERE condition to the query
         */
        protected function _add_where($fragment, $values=array()) {
            return $this->_add_condition('where', $fragment, $values);
        }

        /**
         * Internal method to add a WHERE condition to the query
         */
        protected function _add_simple_where($column_name, $separator, $value) {
            return $this->_add_simple_condition('where', $column_name, $separator, $value);
        }

        /**
         * Internal method to add a HAVING or WHERE condition to the query
         */
        protected function _add_condition($type, $fragment, $values=array()) {
            $conditions_class_property_name = "_{$type}_conditions";
            if (!is_array($values)) {
                $values = array($values);
            }
            array_push($this->$conditions_class_property_name, array(
                self::CONDITION_FRAGMENT => $fragment,
                self::CONDITION_VALUES => $values,
            ));
            return $this;
        }

       /**
         * Helper method to compile a simple COLUMN SEPARATOR VALUE
         * style HAVING or WHERE condition into a string and value ready to
         * be passed to the _add_condition method. Avoids duplication
         * of the call to _quote_identifier
         */
        protected function _add_simple_condition($type, $column_name, $separator, $value) {
            // Add the table name in case of ambiguous columns
            if (count($this->_join_sources) > 0 && strpos($column_name, '.') === false) {
                $table = $this->_table_name;
                if (!is_null($this->_table_alias)) {
                    $table = $this->_table_alias;
                }

                $column_name = "{$table}.{$column_name}";
            }
            $column_name = $this->_quote_identifier($column_name);
            return $this->_add_condition($type, "{$column_name} {$separator} ?", $value);
        } 

        /**
         * Return a string containing the given number of question marks,
         * separated by commas. Eg "?, ?, ?"
         */
        protected function _create_placeholders($fields) {
            if(!empty($fields)) {
                $db_fields = array();
                foreach($fields as $key => $value) {
                    // Process expression fields directly into the query
                    if(array_key_exists($key, $this->_expr_fields)) {
                        $db_fields[] = $value;
                    } else {
                        $db_fields[] = '?';
                    }
                }
                return implode(', ', $db_fields);
            }
        }

        /**
         * Add a WHERE column = value clause to your query. Each time
         * this is called in the chain, an additional WHERE will be
         * added, and these will be ANDed together when the final query
         * is built.
         */
        public function where($column_name, $value) {
            return $this->where_equal($column_name, $value);
        }

        /**
         * More explicitly named version of for the where() method.
         * Can be used if preferred.
         */
        public function where_equal($column_name, $value) {
            return $this->_add_simple_where($column_name, '=', $value);
        }

        /**
         * Add a WHERE column != value clause to your query.
         */
        public function where_not_equal($column_name, $value) {
            return $this->_add_simple_where($column_name, '!=', $value);
        }

        /**
         * Special method to query the table by its primary key
         */
        public function where_id_is($id) {
            return $this->where($this->_get_id_column_name(), $id);
        }

        /**
         * Add a WHERE ... LIKE clause to your query.
         */
        public function where_like($column_name, $value) {
            return $this->_add_simple_where($column_name, 'LIKE', $value);
        }

        /**
         * Add where WHERE ... NOT LIKE clause to your query.
         */
        public function where_not_like($column_name, $value) {
            return $this->_add_simple_where($column_name, 'NOT LIKE', $value);
        }

        /**
         * Add a WHERE ... > clause to your query
         */
        public function where_gt($column_name, $value) {
            return $this->_add_simple_where($column_name, '>', $value);
        }

        /**
         * Add a WHERE ... < clause to your query
         */
        public function where_lt($column_name, $value) {
            return $this->_add_simple_where($column_name, '<', $value);
        }

        /**
         * Add a WHERE ... >= clause to your query
         */
        public function where_gte($column_name, $value) {
            return $this->_add_simple_where($column_name, '>=', $value);
        }

        /**
         * Add a WHERE ... <= clause to your query
         */
        public function where_lte($column_name, $value) {
            return $this->_add_simple_where($column_name, '<=', $value);
        }

        /**
         * Add a WHERE ... IN clause to your query
         */
        public function where_in($column_name, $values) {
            $column_name = $this->_quote_identifier($column_name);
            $placeholders = $this->_create_placeholders($values);
            return $this->_add_where("{$column_name} IN ({$placeholders})", $values);
        }

        /**
         * Add a WHERE ... NOT IN clause to your query
         */
        public function where_not_in($column_name, $values) {
            $column_name = $this->_quote_identifier($column_name);
            $placeholders = $this->_create_placeholders($values);
            return $this->_add_where("{$column_name} NOT IN ({$placeholders})", $values);
        }

        /**
         * Add a WHERE column IS NULL clause to your query
         */
        public function where_null($column_name) {
            $column_name = $this->_quote_identifier($column_name);
            return $this->_add_where("{$column_name} IS NULL");
        }

        /**
         * Add a WHERE column IS NOT NULL clause to your query
         */
        public function where_not_null($column_name) {
            $column_name = $this->_quote_identifier($column_name);
            return $this->_add_where("{$column_name} IS NOT NULL");
        }

        /**
         * Add a raw WHERE clause to the query. The clause should
         * contain question mark placeholders, which will be bound
         * to the parameters supplied in the second argument.
         */
        public function where_raw($clause, $parameters=array()) {
            return $this->_add_where($clause, $parameters);
        }

        /**
         * Add a LIMIT to the query
         */
        public function limit($limit) {
            $this->_limit = $limit;
            return $this;
        }

        /**
         * Add an OFFSET to the query
         */
        public function offset($offset) {
            $this->_offset = $offset;
            return $this;
        }

        /**
         * Add an ORDER BY clause to the query
         */
        protected function _add_order_by($column_name, $ordering) {
            $column_name = $this->_quote_identifier($column_name);
            $this->_order_by[] = "{$column_name} {$ordering}";
            return $this;
        }

        /**
         * Add an ORDER BY column DESC clause
         */
        public function order_by_desc($column_name) {
            return $this->_add_order_by($column_name, 'DESC');
        }

        /**
         * Add an ORDER BY column ASC clause
         */
        public function order_by_asc($column_name) {
            return $this->_add_order_by($column_name, 'ASC');
        }

        /**
         * Add an unquoted expression as an ORDER BY clause
         */
        public function order_by_expr($clause) {
            $this->_order_by[] = $clause;
            return $this;
        }

        /**
         * Add a column to the list of columns to GROUP BY
         */
        public function group_by($column_name) {
            $column_name = $this->_quote_identifier($column_name);
            $this->_group_by[] = $column_name;
            return $this;
        }

        /**
         * Add an unquoted expression to the list of columns to GROUP BY 
         */
        public function group_by_expr($expr) {
            $this->_group_by[] = $expr;
            return $this;
        }

        /**
         * Add a HAVING column = value clause to your query. Each time
         * this is called in the chain, an additional HAVING will be
         * added, and these will be ANDed together when the final query
         * is built.
         */
        public function having($column_name, $value) {
            return $this->having_equal($column_name, $value);
        }

        /**
         * More explicitly named version of for the having() method.
         * Can be used if preferred.
         */
        public function having_equal($column_name, $value) {
            return $this->_add_simple_having($column_name, '=', $value);
        }

        /**
         * Add a HAVING column != value clause to your query.
         */
        public function having_not_equal($column_name, $value) {
            return $this->_add_simple_having($column_name, '!=', $value);
        }

        /**
         * Special method to query the table by its primary key
         */
        public function having_id_is($id) {
            return $this->having($this->_get_id_column_name(), $id);
        }

        /**
         * Add a HAVING ... LIKE clause to your query.
         */
        public function having_like($column_name, $value) {
            return $this->_add_simple_having($column_name, 'LIKE', $value);
        }

        /**
         * Add where HAVING ... NOT LIKE clause to your query.
         */
        public function having_not_like($column_name, $value) {
            return $this->_add_simple_having($column_name, 'NOT LIKE', $value);
        }

        /**
         * Add a HAVING ... > clause to your query
         */
        public function having_gt($column_name, $value) {
            return $this->_add_simple_having($column_name, '>', $value);
        }

        /**
         * Add a HAVING ... < clause to your query
         */
        public function having_lt($column_name, $value) {
            return $this->_add_simple_having($column_name, '<', $value);
        }

        /**
         * Add a HAVING ... >= clause to your query
         */
        public function having_gte($column_name, $value) {
            return $this->_add_simple_having($column_name, '>=', $value);
        }

        /**
         * Add a HAVING ... <= clause to your query
         */
        public function having_lte($column_name, $value) {
            return $this->_add_simple_having($column_name, '<=', $value);
        }

        /**
         * Add a HAVING ... IN clause to your query
         */
        public function having_in($column_name, $values) {
            $column_name = $this->_quote_identifier($column_name);
            $placeholders = $this->_create_placeholders($values);
            return $this->_add_having("{$column_name} IN ({$placeholders})", $values);
        }

        /**
         * Add a HAVING ... NOT IN clause to your query
         */
        public function having_not_in($column_name, $values) {
            $column_name = $this->_quote_identifier($column_name);
            $placeholders = $this->_create_placeholders($values);
            return $this->_add_having("{$column_name} NOT IN ({$placeholders})", $values);
        }

        /**
         * Add a HAVING column IS NULL clause to your query
         */
        public function having_null($column_name) {
            $column_name = $this->_quote_identifier($column_name);
            return $this->_add_having("{$column_name} IS NULL");
        }

        /**
         * Add a HAVING column IS NOT NULL clause to your query
         */
        public function having_not_null($column_name) {
            $column_name = $this->_quote_identifier($column_name);
            return $this->_add_having("{$column_name} IS NOT NULL");
        }

        /**
         * Add a raw HAVING clause to the query. The clause should
         * contain question mark placeholders, which will be bound
         * to the parameters supplied in the second argument.
         */
        public function having_raw($clause, $parameters=array()) {
            return $this->_add_having($clause, $parameters);
        }

        /**
         * Build a SELECT statement based on the clauses that have
         * been passed to this instance by chaining method calls.
         */
        protected function _build_select() {
            // If the query is raw, just set the $this->_values to be
            // the raw query parameters and return the raw query
            if ($this->_is_raw_query) {
                $this->_values = $this->_raw_parameters;
                return $this->_raw_query;
            }

            // Build and return the full SELECT statement by concatenating
            // the results of calling each separate builder method.
            return $this->_join_if_not_empty(" ", array(
                $this->_build_select_start(),
                $this->_build_join(),
                $this->_build_where(),
                $this->_build_group_by(),
                $this->_build_having(),
                $this->_build_order_by(),
                $this->_build_limit(),
                $this->_build_offset(),
            ));
        }

        /**
         * Build the start of the SELECT statement
         */
        protected function _build_select_start() {
            $fragment = 'SELECT ';
            $result_columns = join(', ', $this->_result_columns);

            if (!is_null($this->_limit) &&
                self::$_config[$this->_connection_name]['limit_clause_style'] === ORM::LIMIT_STYLE_TOP_N) {
                $fragment .= "TOP {$this->_limit} ";
            }

            if ($this->_distinct) {
                $result_columns = 'DISTINCT ' . $result_columns;
            }

            $fragment .= "{$result_columns} FROM " . $this->_quote_identifier($this->_table_name);

            if (!is_null($this->_table_alias)) {
                $fragment .= " " . $this->_quote_identifier($this->_table_alias);
            }
            return $fragment;
        }

        /**
         * Build the JOIN sources
         */
        protected function _build_join() {
            if (count($this->_join_sources) === 0) {
                return '';
            }

            return join(" ", $this->_join_sources);
        }

        /**
         * Build the WHERE clause(s)
         */
        protected function _build_where() {
            return $this->_build_conditions('where');
        }

        /**
         * Build the HAVING clause(s)
         */
        protected function _build_having() {
            return $this->_build_conditions('having');
        }

        /**
         * Build GROUP BY
         */
        protected function _build_group_by() {
            if (count($this->_group_by) === 0) {
                return '';
            }
            return "GROUP BY " . join(", ", $this->_group_by);
        }

        /**
         * Build a WHERE or HAVING clause
         * @param string $type
         * @return string
         */
        protected function _build_conditions($type) {
            $conditions_class_property_name = "_{$type}_conditions";
            // If there are no clauses, return empty string
            if (count($this->$conditions_class_property_name) === 0) {
                return '';
            }

            $conditions = array();
            foreach ($this->$conditions_class_property_name as $condition) {
                $conditions[] = $condition[self::CONDITION_FRAGMENT];
                $this->_values = array_merge($this->_values, $condition[self::CONDITION_VALUES]);
            }

            return strtoupper($type) . " " . join(" AND ", $conditions);
        }

        /**
         * Build ORDER BY
         */
        protected function _build_order_by() {
            if (count($this->_order_by) === 0) {
                return '';
            }
            return "ORDER BY " . join(", ", $this->_order_by);
        }

        /**
         * Build LIMIT
         */
        protected function _build_limit() {
            $fragment = '';
            if (!is_null($this->_limit) &&
                self::$_config[$this->_connection_name]['limit_clause_style'] == ORM::LIMIT_STYLE_LIMIT) {
                if (self::$_db[$this->_connection_name]->getAttribute(PDO::ATTR_DRIVER_NAME) == 'firebird') {
                    $fragment = 'ROWS';
                } else {
                    $fragment = 'LIMIT';
                }
                $fragment .= " {$this->_limit}";
            }
            return $fragment;
        }

        /**
         * Build OFFSET
         */
        protected function _build_offset() {
            if (!is_null($this->_offset)) {
                $clause = 'OFFSET';
                if (self::$_db[$this->_connection_name]->getAttribute(PDO::ATTR_DRIVER_NAME) == 'firebird') {
                    $clause = 'TO';
                }
                return "$clause " . $this->_offset;
            }
            return '';
        }

        /**
         * Wrapper around PHP's join function which
         * only adds the pieces if they are not empty.
         */
        protected function _join_if_not_empty($glue, $pieces) {
            $filtered_pieces = array();
            foreach ($pieces as $piece) {
                if (is_string($piece)) {
                    $piece = trim($piece);
                }
                if (!empty($piece)) {
                    $filtered_pieces[] = $piece;
                }
            }
            return join($glue, $filtered_pieces);
        }

        /**
         * Quote a string that is used as an identifier
         * (table names, column names etc). This method can
         * also deal with dot-separated identifiers eg table.column
         */
        protected function _quote_identifier($identifier) {
            $parts = explode('.', $identifier);
            $parts = array_map(array($this, '_quote_identifier_part'), $parts);
            return join('.', $parts);
        }

        /**
         * This method performs the actual quoting of a single
         * part of an identifier, using the identifier quote
         * character specified in the config (or autodetected).
         */
        protected function _quote_identifier_part($part) {
            if ($part === '*') {
                return $part;
            }

            $quote_character = self::$_config[$this->_connection_name]['identifier_quote_character'];
            // double up any identifier quotes to escape them
            return $quote_character .
                   str_replace($quote_character,
                               $quote_character . $quote_character,
                               $part
                   ) . $quote_character;
        }

        /**
         * Create a cache key for the given query and parameters.
         */
        protected static function _create_cache_key($query, $parameters) {
            $parameter_string = join(',', $parameters);
            $key = $query . ':' . $parameter_string;
            return sha1($key);
        }

        /**
         * Check the query cache for the given cache key. If a value
         * is cached for the key, return the value. Otherwise, return false.
         */
        protected static function _check_query_cache($cache_key, $connection_name = self::DEFAULT_CONNECTION) {
            if (isset(self::$_query_cache[$connection_name][$cache_key])) {
                return self::$_query_cache[$connection_name][$cache_key];
            }
            return false;
        }

        /**
         * Clear the query cache
         */
        public static function clear_cache() {
            self::$_query_cache = array();
        }

        /**
         * Add the given value to the query cache.
         */
        protected static function _cache_query_result($cache_key, $value, $connection_name = self::DEFAULT_CONNECTION) {
            if (!isset(self::$_query_cache[$connection_name])) {
                self::$_query_cache[$connection_name] = array();
            }
            self::$_query_cache[$connection_name][$cache_key] = $value;
        }

        /**
         * Execute the SELECT query that has been built up by chaining methods
         * on this class. Return an array of rows as associative arrays.
         */
        protected function _run() {
            $query = $this->_build_select();
            $caching_enabled = self::$_config[$this->_connection_name]['caching'];

            if ($caching_enabled) {
                $cache_key = self::_create_cache_key($query, $this->_values);
                $cached_result = self::_check_query_cache($cache_key, $this->_connection_name);

                if ($cached_result !== false) {
                    return $cached_result;
                }
            }

            self::_execute($query, $this->_values, $this->_connection_name);
            $statement = self::get_last_statement();

            $rows = array();
            while ($row = $statement->fetch(PDO::FETCH_ASSOC)) {
                $rows[] = $row;
            }

            if ($caching_enabled) {
                self::_cache_query_result($cache_key, $rows, $this->_connection_name);
            }

            // reset Idiorm after executing the query
            $this->_values = array();
            $this->_result_columns = array('*');
            $this->_using_default_result_columns = true;

            return $rows;
        }

        /**
         * Return the raw data wrapped by this ORM
         * instance as an associative array. Column
         * names may optionally be supplied as arguments,
         * if so, only those keys will be returned.
         */
        public function as_array() {
            if (func_num_args() === 0) {
                return $this->_data;
            }
            $args = func_get_args();
            return array_intersect_key($this->_data, array_flip($args));
        }

        /**
         * Return the value of a property of this object (database row)
         * or null if not present.
         */
        public function get($key) {
            return isset($this->_data[$key]) ? $this->_data[$key] : null;
        }

        /**
         * Return the name of the column in the database table which contains
         * the primary key ID of the row.
         */
        protected function _get_id_column_name() {
            if (!is_null($this->_instance_id_column)) {
                return $this->_instance_id_column;
            }
            if (isset(self::$_config[$this->_connection_name]['id_column_overrides'][$this->_table_name])) {
                return self::$_config[$this->_connection_name]['id_column_overrides'][$this->_table_name];
            }
            return self::$_config[$this->_connection_name]['id_column'];
        }

        /**
         * Get the primary key ID of this object.
         */
        public function id() {
            return $this->get($this->_get_id_column_name());
        }

        /**
         * Set a property to a particular value on this object.
         * To set multiple properties at once, pass an associative array
         * as the first parameter and leave out the second parameter.
         * Flags the properties as 'dirty' so they will be saved to the
         * database when save() is called.
         */
        public function set($key, $value = null) {
            $this->_set_orm_property($key, $value);
        }

        /**
         * Set a property to a particular value on this object.
         * To set multiple properties at once, pass an associative array
         * as the first parameter and leave out the second parameter.
         * Flags the properties as 'dirty' so they will be saved to the
         * database when save() is called. 
         * @param string|array $key
         * @param string|null $value
         */
        public function set_expr($key, $value = null) {
            $this->_set_orm_property($key, $value, true);
        }

        /**
         * Set a property on the ORM object.
         * @param string|array $key
         * @param string|null $value
         * @param bool $raw Whether this value should be treated as raw or not
         */
        protected function _set_orm_property($key, $value = null, $expr = false) {
            if (!is_array($key)) {
                $key = array($key => $value);
            }
            foreach ($key as $field => $value) {
                $this->_data[$field] = $value;
                $this->_dirty_fields[$field] = $value;
                if (false === $expr and isset($this->_expr_fields[$field])) {
                    unset($this->_expr_fields[$field]);
                } else if (true === $expr) {
                    $this->_expr_fields[$field] = true;
                }
            }
        }

        /**
         * Check whether the given field has been changed since this
         * object was saved.
         */
        public function is_dirty($key) {
            return isset($this->_dirty_fields[$key]);
        }

        /**
         * Check whether the model was the result of a call to create() or not
         * @return bool
         */
        public function is_new() {
            return $this->_is_new;
        }

        /**
         * Save any fields which have been modified on this object
         * to the database.
         */
        public function save() {
            $query = array();

            // remove any expression fields as they are already baked into the query
            $values = array_values(array_diff_key($this->_dirty_fields, $this->_expr_fields));

            if (!$this->_is_new) { // UPDATE
                // If there are no dirty values, do nothing
                if (empty($values) && empty($this->_expr_fields)) {
                    return true;
                }
                $query = $this->_build_update();
                $values[] = $this->id();
            } else { // INSERT
                $query = $this->_build_insert();
            }

            $success = self::_execute($query, $values, $this->_connection_name);

            // If we've just inserted a new record, set the ID of this object
            if ($this->_is_new) {
                $this->_is_new = false;
                if (is_null($this->id())) {
                    if(self::$_db[$this->_connection_name]->getAttribute(PDO::ATTR_DRIVER_NAME) == 'pgsql') {
                        $this->_data[$this->_get_id_column_name()] = self::get_last_statement()->fetchColumn();
                    } else {
                        $this->_data[$this->_get_id_column_name()] = self::$_db[$this->_connection_name]->lastInsertId();
                    }
                }
            }

            $this->_dirty_fields = $this->_expr_fields = array();
            return $success;
        }

        /**
         * Build an UPDATE query
         */
        protected function _build_update() {
            $query = array();
            $query[] = "UPDATE {$this->_quote_identifier($this->_table_name)} SET";

            $field_list = array();
            foreach ($this->_dirty_fields as $key => $value) {
                if(!array_key_exists($key, $this->_expr_fields)) {
                    $value = '?';
                }
                $field_list[] = "{$this->_quote_identifier($key)} = $value";
            }
            $query[] = join(", ", $field_list);
            $query[] = "WHERE";
            $query[] = $this->_quote_identifier($this->_get_id_column_name());
            $query[] = "= ?";
            return join(" ", $query);
        }

        /**
         * Build an INSERT query
         */
        protected function _build_insert() {
            $query[] = "INSERT INTO";
            $query[] = $this->_quote_identifier($this->_table_name);
            $field_list = array_map(array($this, '_quote_identifier'), array_keys($this->_dirty_fields));
            $query[] = "(" . join(", ", $field_list) . ")";
            $query[] = "VALUES";

            $placeholders = $this->_create_placeholders($this->_dirty_fields);
            $query[] = "({$placeholders})";

            if (self::$_db[$this->_connection_name]->getAttribute(PDO::ATTR_DRIVER_NAME) == 'pgsql') {
                $query[] = 'RETURNING ' . $this->_quote_identifier($this->_get_id_column_name());
            }

            return join(" ", $query);
        }

        /**
         * Delete this record from the database
         */
        public function delete() {
            $query = join(" ", array(
                "DELETE FROM",
                $this->_quote_identifier($this->_table_name),
                "WHERE",
                $this->_quote_identifier($this->_get_id_column_name()),
                "= ?",
            ));

            return self::_execute($query, array($this->id()), $this->_connection_name);
        }

        /**
         * Delete many records from the database
         */
        public function delete_many() {
            // Build and return the full DELETE statement by concatenating
            // the results of calling each separate builder method.
            $query = $this->_join_if_not_empty(" ", array(
                "DELETE FROM",
                $this->_quote_identifier($this->_table_name),
                $this->_build_where(),
            ));

            return self::_execute($query, $this->_values, $this->_connection_name);
        }

        // --------------------- //
        // ---  ArrayAccess  --- //
        // --------------------- //

        public function offsetExists($key) {
            return isset($this->_data[$key]);
        }

        public function offsetGet($key) {
            return $this->get($key);
        }

        public function offsetSet($key, $value) {
            if(is_null($key)) {
                throw new InvalidArgumentException('You must specify a key/array index.');
            }
            $this->set($key, $value);
        }

        public function offsetUnset($key) {
            unset($this->_data[$key]);
            unset($this->_dirty_fields[$key]);
        }

        // --------------------- //
        // --- MAGIC METHODS --- //
        // --------------------- //
        public function __get($key) {
            return $this->offsetGet($key);
        }

        public function __set($key, $value) {
            $this->offsetSet($key, $value);
        }

        public function __unset($key) {
            $this->offsetUnset($key);
        }


        public function __isset($key) {
            return $this->offsetExists($key);
        }

        /**
         * Magic method to capture calls to undefined class methods.
         * In this case we are attempting to convert camel case formatted 
         * methods into underscore formatted methods.
         *
         * This allows us to call ORM methods using camel case and remain 
         * backwards compatible.
         * 
         * @param  string   $name
         * @param  array    $arguments
         * @return ORM
         */
        public function __call($name, $arguments)
        {
            $method = strtolower(preg_replace('/([a-z])([A-Z])/', '$1_$2', $name));

            return call_user_func_array(array($this, $method), $arguments);
        }

        /**
         * Magic method to capture calls to undefined static class methods. 
         * In this case we are attempting to convert camel case formatted 
         * methods into underscore formatted methods.
         *
         * This allows us to call ORM methods using camel case and remain 
         * backwards compatible.
         * 
         * @param  string   $name
         * @param  array    $arguments
         * @return ORM
         */
        public static function __callStatic($name, $arguments)
        {
            $method = strtolower(preg_replace('/([a-z])([A-Z])/', '$1_$2', $name));

            return call_user_func_array(array('ORM', $method), $arguments);
        }
    }

    /**
     * A class to handle str_replace operations that involve quoted strings
     * @example IdiormString::str_replace_outside_quotes('?', '%s', 'columnA = "Hello?" AND columnB = ?');
     * @example IdiormString::value('columnA = "Hello?" AND columnB = ?')->replace_outside_quotes('?', '%s');
     * @author Jeff Roberson <ridgerunner@fluxbb.org>
     * @author Simon Holywell <treffynnon@php.net>
     * @link http://stackoverflow.com/a/13370709/461813 StackOverflow answer
     */
    class IdiormString {
        protected $subject;
        protected $search;
        protected $replace;

        /**
         * Get an easy to use instance of the class
         * @param string $subject
         * @return \self
         */
        public static function value($subject) {
            return new self($subject);
        }

        /**
         * Shortcut method: Replace all occurrences of the search string with the replacement
         * string where they appear outside quotes.
         * @param string $search
         * @param string $replace
         * @param string $subject
         * @return string
         */
        public static function str_replace_outside_quotes($search, $replace, $subject) {
            return self::value($subject)->replace_outside_quotes($search, $replace);
        }

        /**
         * Set the base string object
         * @param string $subject
         */
        public function __construct($subject) {
            $this->subject = (string) $subject;
        }

        /**
         * Replace all occurrences of the search string with the replacement
         * string where they appear outside quotes
         * @param string $search
         * @param string $replace
         * @return string
         */
        public function replace_outside_quotes($search, $replace) {
            $this->search = $search;
            $this->replace = $replace;
            return $this->_str_replace_outside_quotes();
        }

        /**
         * Validate an input string and perform a replace on all ocurrences
         * of $this->search with $this->replace
         * @author Jeff Roberson <ridgerunner@fluxbb.org>
         * @link http://stackoverflow.com/a/13370709/461813 StackOverflow answer
         * @return string
         */
        protected function _str_replace_outside_quotes(){
            $re_valid = '/
                # Validate string having embedded quoted substrings.
                ^                           # Anchor to start of string.
                (?:                         # Zero or more string chunks.
                  "[^"\\\\]*(?:\\\\.[^"\\\\]*)*"  # Either a double quoted chunk,
                | \'[^\'\\\\]*(?:\\\\.[^\'\\\\]*)*\'  # or a single quoted chunk,
                | [^\'"\\\\]+               # or an unquoted chunk (no escapes).
                )*                          # Zero or more string chunks.
                \z                          # Anchor to end of string.
                /sx';
            if (!preg_match($re_valid, $this->subject)) {
                throw new IdiormStringException("Subject string is not valid in the replace_outside_quotes context.");
            }
            $re_parse = '/
                # Match one chunk of a valid string having embedded quoted substrings.
                  (                         # Either $1: Quoted chunk.
                    "[^"\\\\]*(?:\\\\.[^"\\\\]*)*"  # Either a double quoted chunk,
                  | \'[^\'\\\\]*(?:\\\\.[^\'\\\\]*)*\'  # or a single quoted chunk.
                  )                         # End $1: Quoted chunk.
                | ([^\'"\\\\]+)             # or $2: an unquoted chunk (no escapes).
                /sx';
            return preg_replace_callback($re_parse, array($this, '_str_replace_outside_quotes_cb'), $this->subject);
        }

        /**
         * Process each matching chunk from preg_replace_callback replacing
         * each occurrence of $this->search with $this->replace
         * @author Jeff Roberson <ridgerunner@fluxbb.org>
         * @link http://stackoverflow.com/a/13370709/461813 StackOverflow answer
         * @param array $matches
         * @return string
         */
        protected function _str_replace_outside_quotes_cb($matches) {
            // Return quoted string chunks (in group $1) unaltered.
            if ($matches[1]) return $matches[1];
            // Process only unquoted chunks (in group $2).
            return preg_replace('/'. preg_quote($this->search, '/') .'/',
                $this->replace, $matches[2]);
        }
    }

    /**
     * A result set class for working with collections of model instances
     * @author Simon Holywell <treffynnon@php.net>
     */
    class IdiormResultSet implements Countable, IteratorAggregate, ArrayAccess, Serializable {
        /**
         * The current result set as an array
         * @var array
         */
        protected $_results = array();

        /**
         * Optionally set the contents of the result set by passing in array
         * @param array $results
         */
        public function __construct(array $results = array()) {
            $this->set_results($results);
        }

        /**
         * Set the contents of the result set by passing in array
         * @param array $results
         */
        public function set_results(array $results) {
            $this->_results = $results;
        }

        /**
         * Get the current result set as an array
         * @return array
         */
        public function get_results() {
            return $this->_results;
        }

        /**
         * Get the current result set as an array
         * @return array
         */
        public function as_array() {
            return $this->get_results();
        }
        
        /**
         * Get the number of records in the result set
         * @return int
         */
        public function count() {
            return count($this->_results);
        }

        /**
         * Get an iterator for this object. In this case it supports foreaching
         * over the result set.
         * @return \ArrayIterator
         */
        public function getIterator() {
            return new ArrayIterator($this->_results);
        }

        /**
         * ArrayAccess
         * @param int|string $offset
         * @return bool
         */
        public function offsetExists($offset) {
            return isset($this->_results[$offset]);
        }

        /**
         * ArrayAccess
         * @param int|string $offset
         * @return mixed
         */
        public function offsetGet($offset) {
            return $this->_results[$offset];
        }
        
        /**
         * ArrayAccess
         * @param int|string $offset
         * @param mixed $value
         */
        public function offsetSet($offset, $value) {
            $this->_results[$offset] = $value;
        }

        /**
         * ArrayAccess
         * @param int|string $offset
         */
        public function offsetUnset($offset) {
            unset($this->_results[$offset]);
        }

        /**
         * Serializable
         * @return string
         */
        public function serialize() {
            return serialize($this->_results);
        }

        /**
         * Serializable
         * @param string $serialized
         * @return array
         */
        public function unserialize($serialized) {
            return unserialize($serialized);
        }

        /**
         * Call a method on all models in a result set. This allows for method
         * chaining such as setting a property on all models in a result set or
         * any other batch operation across models.
         * @example ORM::for_table('Widget')->find_many()->set('field', 'value')->save();
         * @param string $method
         * @param array $params
         * @return \IdiormResultSet
         */
        public function __call($method, $params = array()) {
            foreach($this->_results as $model) {
                call_user_func_array(array($model, $method), $params);
            }
            return $this;
        }
    }

    /**
     * A placeholder for exceptions eminating from the IdiormString class
     */
    class IdiormStringException extends Exception {}<|MERGE_RESOLUTION|>--- conflicted
+++ resolved
@@ -203,7 +203,6 @@
         }
 
         /**
-<<<<<<< HEAD
          * Retrieve configuration options by key, or as whole array.
          * @param string $key
          * @param string $connection_name Which connection to use
@@ -216,14 +215,13 @@
             }
         }
 
-=======
+        /**
          * Delete all configs in _config array.
          */
         public static function reset_config() {
             self::$_config = array();
         }
         
->>>>>>> 33c3937a
         /**
          * Despite its slightly odd name, this is actually the factory
          * method used to acquire instances of the class. It is named
