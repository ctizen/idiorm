--- conflicted
+++ resolved
@@ -18,103 +18,103 @@
 
     ORM::for_table('widget')->find_many();
     $expected = "SELECT * FROM `widget`";
-    Tester::check_equal_query("Basic unfiltered find_many query", $expected);
+    Tester::check_equal("Basic unfiltered find_many query", $expected);
 
     ORM::for_table('widget')->find_one();
     $expected = "SELECT * FROM `widget` LIMIT 1";
-    Tester::check_equal_query("Basic unfiltered find_one query", $expected);
+    Tester::check_equal("Basic unfiltered find_one query", $expected);
 
     ORM::for_table('widget')->where_id_is(5)->find_one();
     $expected = "SELECT * FROM `widget` WHERE `id` = '5' LIMIT 1";
-    Tester::check_equal_query("where_id_is method", $expected);
+    Tester::check_equal("where_id_is method", $expected);
 
     ORM::for_table('widget')->find_one(5);
     $expected = "SELECT * FROM `widget` WHERE `id` = '5' LIMIT 1";
-    Tester::check_equal_query("Filtering on ID passed into find_one method", $expected);
+    Tester::check_equal("Filtering on ID passed into find_one method", $expected);
 
     ORM::for_table('widget')->count();
     $expected = "SELECT COUNT(*) AS `count` FROM `widget` LIMIT 1";
-    Tester::check_equal_query("COUNT query", $expected);
+    Tester::check_equal("COUNT query", $expected);
 
     ORM::for_table('person')->max('height');
     $expected = "SELECT MAX(`height`) AS `max` FROM `person` LIMIT 1";
-    Tester::check_equal_query("MAX query", $expected);
+    Tester::check_equal("MAX query", $expected);
 
     ORM::for_table('person')->min('height');
     $expected = "SELECT MIN(`height`) AS `min` FROM `person` LIMIT 1";
-    Tester::check_equal_query("MIN query", $expected);
+    Tester::check_equal("MIN query", $expected);
 
     ORM::for_table('person')->avg('height');
     $expected = "SELECT AVG(`height`) AS `avg` FROM `person` LIMIT 1";
-    Tester::check_equal_query("AVG query", $expected);
+    Tester::check_equal("AVG query", $expected);
 
     ORM::for_table('person')->sum('height');
     $expected = "SELECT SUM(`height`) AS `sum` FROM `person` LIMIT 1";
-    Tester::check_equal_query("SUM query", $expected);
+    Tester::check_equal("SUM query", $expected);
 
     ORM::for_table('widget')->where('name', 'Fred')->find_one();
     $expected = "SELECT * FROM `widget` WHERE `name` = 'Fred' LIMIT 1";
-    Tester::check_equal_query("Single where clause", $expected);
+    Tester::check_equal("Single where clause", $expected);
 
     ORM::for_table('widget')->where('name', 'Fred')->where('age', 10)->find_one();
     $expected = "SELECT * FROM `widget` WHERE `name` = 'Fred' AND `age` = '10' LIMIT 1";
-    Tester::check_equal_query("Multiple WHERE clauses", $expected);
+    Tester::check_equal("Multiple WHERE clauses", $expected);
 
     ORM::for_table('widget')->where_not_equal('name', 'Fred')->find_many();
     $expected = "SELECT * FROM `widget` WHERE `name` != 'Fred'";
-    Tester::check_equal_query("where_not_equal method", $expected);
+    Tester::check_equal("where_not_equal method", $expected);
 
     ORM::for_table('widget')->where_like('name', '%Fred%')->find_one();
     $expected = "SELECT * FROM `widget` WHERE `name` LIKE '%Fred%' LIMIT 1";
-    Tester::check_equal_query("where_like method", $expected);
+    Tester::check_equal("where_like method", $expected);
 
     ORM::for_table('widget')->where_not_like('name', '%Fred%')->find_one();
     $expected = "SELECT * FROM `widget` WHERE `name` NOT LIKE '%Fred%' LIMIT 1";
-    Tester::check_equal_query("where_not_like method", $expected);
+    Tester::check_equal("where_not_like method", $expected);
 
     ORM::for_table('widget')->where_in('name', array('Fred', 'Joe'))->find_many();
     $expected = "SELECT * FROM `widget` WHERE `name` IN ('Fred', 'Joe')";
-    Tester::check_equal_query("where_in method", $expected);
+    Tester::check_equal("where_in method", $expected);
 
     ORM::for_table('widget')->where_not_in('name', array('Fred', 'Joe'))->find_many();
     $expected = "SELECT * FROM `widget` WHERE `name` NOT IN ('Fred', 'Joe')";
-    Tester::check_equal_query("where_not_in method", $expected);
+    Tester::check_equal("where_not_in method", $expected);
 
     ORM::for_table('widget')->limit(5)->find_many();
     $expected = "SELECT * FROM `widget` LIMIT 5";
-    Tester::check_equal_query("LIMIT clause", $expected);
+    Tester::check_equal("LIMIT clause", $expected);
 
     ORM::for_table('widget')->limit(5)->offset(5)->find_many();
     $expected = "SELECT * FROM `widget` LIMIT 5 OFFSET 5";
-    Tester::check_equal_query("LIMIT and OFFSET clause", $expected);
+    Tester::check_equal("LIMIT and OFFSET clause", $expected);
 
     ORM::for_table('widget')->order_by_desc('name')->find_one();
     $expected = "SELECT * FROM `widget` ORDER BY `name` DESC LIMIT 1";
-    Tester::check_equal_query("ORDER BY DESC", $expected);
+    Tester::check_equal("ORDER BY DESC", $expected);
 
     ORM::for_table('widget')->order_by_asc('name')->find_one();
     $expected = "SELECT * FROM `widget` ORDER BY `name` ASC LIMIT 1";
-    Tester::check_equal_query("ORDER BY ASC", $expected);
+    Tester::check_equal("ORDER BY ASC", $expected);
 
     ORM::for_table('widget')->order_by_expr('SOUNDEX(`name`)')->find_one();
     $expected = "SELECT * FROM `widget` ORDER BY SOUNDEX(`name`) LIMIT 1";
-    Tester::check_equal_query("ORDER BY expression", $expected);
+    Tester::check_equal("ORDER BY expression", $expected);
 
     ORM::for_table('widget')->order_by_asc('name')->order_by_desc('age')->find_one();
     $expected = "SELECT * FROM `widget` ORDER BY `name` ASC, `age` DESC LIMIT 1";
-    Tester::check_equal_query("Multiple ORDER BY", $expected);
+    Tester::check_equal("Multiple ORDER BY", $expected);
 
     ORM::for_table('widget')->group_by('name')->find_many();
     $expected = "SELECT * FROM `widget` GROUP BY `name`";
-    Tester::check_equal_query("GROUP BY", $expected);
+    Tester::check_equal("GROUP BY", $expected);
 
     ORM::for_table('widget')->group_by('name')->group_by('age')->find_many();
     $expected = "SELECT * FROM `widget` GROUP BY `name`, `age`";
-    Tester::check_equal_query("Multiple GROUP BY", $expected);
+    Tester::check_equal("Multiple GROUP BY", $expected);
 
     ORM::for_table('widget')->group_by_expr("FROM_UNIXTIME(`time`, '%Y-%m')")->find_many();
     $expected = "SELECT * FROM `widget` GROUP BY FROM_UNIXTIME(`time`, '%Y-%m')";
-    Tester::check_equal_query("GROUP BY expression", $expected);
+    Tester::check_equal("GROUP BY expression", $expected);
 
     ORM::for_table('widget')->group_by('name')->having('name', 'Fred')->find_one();
     $expected = "SELECT * FROM `widget` GROUP BY `name` HAVING `name` = 'Fred' LIMIT 1";
@@ -167,131 +167,131 @@
 
     ORM::for_table('widget')->where('name', 'Fred')->limit(5)->offset(5)->order_by_asc('name')->find_many();
     $expected = "SELECT * FROM `widget` WHERE `name` = 'Fred' ORDER BY `name` ASC LIMIT 5 OFFSET 5";
-    Tester::check_equal_query("Complex query", $expected);
+    Tester::check_equal("Complex query", $expected);
 
     ORM::for_table('widget')->where_lt('age', 10)->where_gt('age', 5)->find_many();
     $expected = "SELECT * FROM `widget` WHERE `age` < '10' AND `age` > '5'";
-    Tester::check_equal_query("Less than and greater than", $expected);
+    Tester::check_equal("Less than and greater than", $expected);
 
     ORM::for_table('widget')->where_lte('age', 10)->where_gte('age', 5)->find_many();
     $expected = "SELECT * FROM `widget` WHERE `age` <= '10' AND `age` >= '5'";
-    Tester::check_equal_query("Less than or equal and greater than or equal", $expected);
+    Tester::check_equal("Less than or equal and greater than or equal", $expected);
 
         ///////////////////////////////////////////
 
     ORM::for_table('widget')->where_null('name')->find_many();
     $expected = "SELECT * FROM `widget` WHERE `name` IS NULL";
-    Tester::check_equal_query("where_null method", $expected);
+    Tester::check_equal("where_null method", $expected);
 
     ORM::for_table('widget')->where_not_null('name')->find_many();
     $expected = "SELECT * FROM `widget` WHERE `name` IS NOT NULL";
-    Tester::check_equal_query("where_not_null method", $expected);
+    Tester::check_equal("where_not_null method", $expected);
 
     ORM::for_table('widget')->where_raw('`name` = ? AND (`age` = ? OR `age` = ?)', array('Fred', 5, 10))->find_many();
     $expected = "SELECT * FROM `widget` WHERE `name` = 'Fred' AND (`age` = '5' OR `age` = '10')";
-    Tester::check_equal_query("Raw WHERE clause", $expected);
+    Tester::check_equal("Raw WHERE clause", $expected);
 
     ORM::for_table('widget')->where_raw('STRFTIME("%Y", "now") = ?', array(2012))->find_many();
     $expected = "SELECT * FROM `widget` WHERE STRFTIME(\"%Y\", \"now\") = '2012'";
-    Tester::check_equal_query("Raw WHERE clause with '%'", $expected);
+    Tester::check_equal("Raw WHERE clause with '%'", $expected);
 
     ORM::for_table('widget')->where_raw('`name` = "Fred"')->find_many();
     $expected = "SELECT * FROM `widget` WHERE `name` = \"Fred\"";
-    Tester::check_equal_query("Raw WHERE clause with no parameters", $expected);
+    Tester::check_equal("Raw WHERE clause with no parameters", $expected);
 
     ORM::for_table('widget')->where('age', 18)->where_raw('(`name` = ? OR `name` = ?)', array('Fred', 'Bob'))->where('size', 'large')->find_many();
     $expected = "SELECT * FROM `widget` WHERE `age` = '18' AND (`name` = 'Fred' OR `name` = 'Bob') AND `size` = 'large'";
-    Tester::check_equal_query("Raw WHERE clause in method chain", $expected);
+    Tester::check_equal("Raw WHERE clause in method chain", $expected);
 
     ORM::for_table('widget')->raw_query('SELECT `w`.* FROM `widget` w')->find_many();
     $expected = "SELECT `w`.* FROM `widget` w";
-    Tester::check_equal_query("Raw query", $expected);
+    Tester::check_equal("Raw query", $expected);
 
     ORM::for_table('widget')->raw_query('SELECT `w`.* FROM `widget` w WHERE `name` = ? AND `age` = ?', array('Fred', 5))->find_many();
     $expected = "SELECT `w`.* FROM `widget` w WHERE `name` = 'Fred' AND `age` = '5'";
-    Tester::check_equal_query("Raw query with parameters", $expected);
+    Tester::check_equal("Raw query with parameters", $expected);
 
     ORM::for_table('widget')->select('name')->find_many();
     $expected = "SELECT `name` FROM `widget`";
-    Tester::check_equal_query("Simple result column", $expected);
+    Tester::check_equal("Simple result column", $expected);
 
     ORM::for_table('widget')->select('name')->select('age')->find_many();
     $expected = "SELECT `name`, `age` FROM `widget`";
-    Tester::check_equal_query("Multiple simple result columns", $expected);
+    Tester::check_equal("Multiple simple result columns", $expected);
 
     ORM::for_table('widget')->select('widget.name')->find_many();
     $expected = "SELECT `widget`.`name` FROM `widget`";
-    Tester::check_equal_query("Specify table name and column in result columns", $expected);
+    Tester::check_equal("Specify table name and column in result columns", $expected);
 
     ORM::for_table('widget')->select('widget.name', 'widget_name')->find_many();
     $expected = "SELECT `widget`.`name` AS `widget_name` FROM `widget`";
-    Tester::check_equal_query("Aliases in result columns", $expected);
+    Tester::check_equal("Aliases in result columns", $expected);
 
     ORM::for_table('widget')->select_expr('COUNT(*)', 'count')->find_many();
     $expected = "SELECT COUNT(*) AS `count` FROM `widget`";
-    Tester::check_equal_query("Literal expression in result columns", $expected);
+    Tester::check_equal("Literal expression in result columns", $expected);
 
     ORM::for_table('widget')->select_many(array('widget_name' => 'widget.name'), 'widget_handle')->find_many();
     $expected = "SELECT `widget`.`name` AS `widget_name`, `widget_handle` FROM `widget`";
-    Tester::check_equal_query("Aliases in select many result columns", $expected);
+    Tester::check_equal("Aliases in select many result columns", $expected);
 
     ORM::for_table('widget')->select_many_expr(array('count' => 'COUNT(*)'), 'SUM(widget_order)')->find_many();
     $expected = "SELECT COUNT(*) AS `count`, SUM(widget_order) FROM `widget`";
-    Tester::check_equal_query("Literal expression in select many result columns", $expected);
+    Tester::check_equal("Literal expression in select many result columns", $expected);
 
     ORM::for_table('widget')->join('widget_handle', array('widget_handle.widget_id', '=', 'widget.id'))->find_many();
     $expected = "SELECT * FROM `widget` JOIN `widget_handle` ON `widget_handle`.`widget_id` = `widget`.`id`";
-    Tester::check_equal_query("Simple join", $expected);
+    Tester::check_equal("Simple join", $expected);
 
     ORM::for_table('widget')->join('widget_handle', array('widget_handle.widget_id', '=', 'widget.id'))->find_one(5);
     $expected = "SELECT * FROM `widget` JOIN `widget_handle` ON `widget_handle`.`widget_id` = `widget`.`id` WHERE `widget`.`id` = '5' LIMIT 1";
-    Tester::check_equal_query("Simple join with where_id_is method", $expected);
+    Tester::check_equal("Simple join with where_id_is method", $expected);
 
     ORM::for_table('widget')->inner_join('widget_handle', array('widget_handle.widget_id', '=', 'widget.id'))->find_many();
     $expected = "SELECT * FROM `widget` INNER JOIN `widget_handle` ON `widget_handle`.`widget_id` = `widget`.`id`";
-    Tester::check_equal_query("Inner join", $expected);
+    Tester::check_equal("Inner join", $expected);
 
     ORM::for_table('widget')->left_outer_join('widget_handle', array('widget_handle.widget_id', '=', 'widget.id'))->find_many();
     $expected = "SELECT * FROM `widget` LEFT OUTER JOIN `widget_handle` ON `widget_handle`.`widget_id` = `widget`.`id`";
-    Tester::check_equal_query("Left outer join", $expected);
+    Tester::check_equal("Left outer join", $expected);
 
     ORM::for_table('widget')->right_outer_join('widget_handle', array('widget_handle.widget_id', '=', 'widget.id'))->find_many();
     $expected = "SELECT * FROM `widget` RIGHT OUTER JOIN `widget_handle` ON `widget_handle`.`widget_id` = `widget`.`id`";
-    Tester::check_equal_query("Right outer join", $expected);
+    Tester::check_equal("Right outer join", $expected);
 
     ORM::for_table('widget')->full_outer_join('widget_handle', array('widget_handle.widget_id', '=', 'widget.id'))->find_many();
     $expected = "SELECT * FROM `widget` FULL OUTER JOIN `widget_handle` ON `widget_handle`.`widget_id` = `widget`.`id`";
-    Tester::check_equal_query("Full outer join", $expected);
+    Tester::check_equal("Full outer join", $expected);
 
     ORM::for_table('widget')
         ->join('widget_handle', array('widget_handle.widget_id', '=', 'widget.id'))
         ->join('widget_nozzle', array('widget_nozzle.widget_id', '=', 'widget.id'))
         ->find_many();
     $expected = "SELECT * FROM `widget` JOIN `widget_handle` ON `widget_handle`.`widget_id` = `widget`.`id` JOIN `widget_nozzle` ON `widget_nozzle`.`widget_id` = `widget`.`id`";
-    Tester::check_equal_query("Multiple join sources", $expected);
+    Tester::check_equal("Multiple join sources", $expected);
 
     ORM::for_table('widget')->table_alias('w')->find_many();
     $expected = "SELECT * FROM `widget` `w`";
-    Tester::check_equal_query("Main table alias", $expected);
+    Tester::check_equal("Main table alias", $expected);
 
     ORM::for_table('widget')->join('widget_handle', array('wh.widget_id', '=', 'widget.id'), 'wh')->find_many();
     $expected = "SELECT * FROM `widget` JOIN `widget_handle` `wh` ON `wh`.`widget_id` = `widget`.`id`";
-    Tester::check_equal_query("Join with alias", $expected);
+    Tester::check_equal("Join with alias", $expected);
 
     ORM::for_table('widget')->join('widget_handle', "widget_handle.widget_id = widget.id")->find_many();
     $expected = "SELECT * FROM `widget` JOIN `widget_handle` ON widget_handle.widget_id = widget.id";
-    Tester::check_equal_query("Join with string constraint", $expected);
+    Tester::check_equal("Join with string constraint", $expected);
 
     ORM::for_table('widget')->distinct()->select('name')->find_many();
     $expected = "SELECT DISTINCT `name` FROM `widget`";
-    Tester::check_equal_query("Select with DISTINCT", $expected);
+    Tester::check_equal("Select with DISTINCT", $expected);
 
     $widget = ORM::for_table('widget')->create();
     $widget->name = "Fred";
     $widget->age = 10;
     $widget->save();
     $expected = "INSERT INTO `widget` (`name`, `age`) VALUES ('Fred', '10')";
-    Tester::check_equal_query("Insert data", $expected);
+    Tester::check_equal("Insert data", $expected);
 
     $widget = ORM::for_table('widget')->create();
     $widget->name = "Fred";
@@ -299,14 +299,14 @@
     $widget->set_expr('added', 'NOW()');
     $widget->save();
     $expected = "INSERT INTO `widget` (`name`, `age`, `added`) VALUES ('Fred', '10', NOW())";
-    Tester::check_equal_query("Insert data containing an expression", $expected);
+    Tester::check_equal("Insert data containing an expression", $expected);
 
     $widget = ORM::for_table('widget')->find_one(1);
     $widget->name = "Fred";
     $widget->age = 10;
     $widget->save();
     $expected = "UPDATE `widget` SET `name` = 'Fred', `age` = '10' WHERE `id` = '1'";
-    Tester::check_equal_query("Update data", $expected);
+    Tester::check_equal("Update data", $expected);
 
     $widget = ORM::for_table('widget')->find_one(1);
     $widget->name = "Fred";
@@ -314,20 +314,20 @@
     $widget->set_expr('added', 'NOW()');
     $widget->save();
     $expected = "UPDATE `widget` SET `name` = 'Fred', `age` = '10', `added` = NOW() WHERE `id` = '1'";
-    Tester::check_equal_query("Update data containing an expression", $expected);
+    Tester::check_equal("Update data containing an expression", $expected);
 
     $widget = ORM::for_table('widget')->find_one(1);
     $widget->set(array("name" => "Fred", "age" => 10));
     $widget->save();
     $expected = "UPDATE `widget` SET `name` = 'Fred', `age` = '10' WHERE `id` = '1'";
-    Tester::check_equal_query("Update multiple fields", $expected);
+    Tester::check_equal("Update multiple fields", $expected);
 
     $widget = ORM::for_table('widget')->find_one(1);
     $widget->set(array("name" => "Fred", "age" => 10));
     $widget->set_expr(array("added" => "NOW()", "lat_long" => "GeomFromText('POINT(1.2347 2.3436)')"));
     $widget->save();
     $expected = "UPDATE `widget` SET `name` = 'Fred', `age` = '10', `added` = NOW(), `lat_long` = GeomFromText('POINT(1.2347 2.3436)') WHERE `id` = '1'";
-    Tester::check_equal_query("Update multiple fields containing an expression", $expected);
+    Tester::check_equal("Update multiple fields containing an expression", $expected);
 
     $widget = ORM::for_table('widget')->find_one(1);
     $widget->set(array("name" => "Fred", "age" => 10));
@@ -335,51 +335,12 @@
     $widget->lat_long = 'unknown';
     $widget->save();
     $expected = "UPDATE `widget` SET `name` = 'Fred', `age` = '10', `added` = NOW(), `lat_long` = 'unknown' WHERE `id` = '1'";
-    Tester::check_equal_query("Update multiple fields containing an expression (override previously set expression with plain value)", $expected);
+    Tester::check_equal("Update multiple fields containing an expression (override previously set expression with plain value)", $expected);
 
     $widget = ORM::for_table('widget')->find_one(1);
     $widget->delete();
     $expected = "DELETE FROM `widget` WHERE `id` = '1'";
-    Tester::check_equal_query("Delete data", $expected);
-
-    $widget = ORM::for_table('widget')->where_equal('age', 10)->delete_many();
-    $expected = "DELETE FROM `widget` WHERE `age` = '10'";
-    Tester::check_equal_query("Delete many", $expected);
-
-    ORM::raw_execute("INSERT OR IGNORE INTO `widget` (`id`, `name`) VALUES (?, ?)", array(1, 'Tolstoy'));
-    $expected = "INSERT OR IGNORE INTO `widget` (`id`, `name`) VALUES ('1', 'Tolstoy')";
-    Tester::check_equal_query("Raw execute", $expected); // A bit of a silly test, as query is passed through
-    // Tests of muliple connections
-    define('ALTERNATE', 'alternate');
-    ORM::set_db(new DummyDifferentPDO('sqlite::memory:'), 'alternate');
-    ORM::configure('logging', true, ALTERNATE);
-
-    $person1 = ORM::for_table('person')->find_one();
-    $person2 = ORM::for_table('person', ALTERNATE)->find_one();
-    $expected = "SELECT * FROM `person` LIMIT 1";
-
-    Tester::check_equal_string("Multiple connection (1)", $person1->name, 'Fred');
-    Tester::check_equal_string("Multiple connection (2)", $person2->name, 'Steve');
-
-    $expectedToo = "SELECT * FROM `widget`";
-    ORM::raw_execute("SELECT * FROM `widget`", array(), ALTERNATE);
-
-    Tester::check_equal_string(
-        "Multiple connection log (1)",
-        ORM::get_last_query(ORM::DEFAULT_CONNECTION),
-        $expected
-    );
-    Tester::check_equal_string(
-        "Multiple connection query log (2)",
-        ORM::get_last_query(),
-        $expectedToo
-    );
-    Tester::check_equal_string(
-        "Multiple connection query log (3)",
-        ORM::get_last_query(ALTERNATE),
-        $expectedToo
-    );
-
+    Tester::check_equal("Delete data", $expected);
 
     $widget = ORM::for_table('widget')->where_equal('age', 10)->delete_many();
     $expected = "DELETE FROM `widget` WHERE `age` = '10'";
@@ -413,17 +374,6 @@
 
     $widget = ORM::for_table('widget')->select('widget.*')->find_one();
     $expected = "SELECT `widget`.* FROM `widget` LIMIT 1";
-<<<<<<< HEAD
-    Tester::check_equal_query("Issue #12 - incorrect quoting of column wildcard", $expected);
-
-    $widget = ORM::for_table('widget')->where_raw('username LIKE "ben%"')->find_many();
-    $expected = 'SELECT * FROM `widget` WHERE username LIKE "ben%"';
-    Tester::check_equal_query('Issue #57 - _log_query method raises a warning when query contains "%"', $expected);
-
-    $widget = ORM::for_table('widget')->where_raw('comments LIKE "has been released?%"')->find_many();
-    $expected = 'SELECT * FROM `widget` WHERE comments LIKE "has been released?%"';
-    Tester::check_equal_query('Issue #57 - _log_query method raises a warning when query contains "?"', $expected);
-=======
     Tester::check_equal("Issue #12 - incorrect quoting of column wildcard", $expected);
 
     $widget = ORM::for_table('widget')->where_raw('username LIKE "ben%"')->find_many();
@@ -445,14 +395,13 @@
     $widget->save();
     $expected = "UPDATE `widget` SET `added` = NOW() WHERE `id` = '1'";
     Tester::check_equal("Issue #90 - When using set_expr alone it doesn't trigger query creation", $expected);
->>>>>>> 6391acb3
 
     // Tests that alter Idiorm's config are done last
 
     ORM::configure('id_column', 'primary_key');
     ORM::for_table('widget')->find_one(5);
     $expected = "SELECT * FROM `widget` WHERE `primary_key` = '5' LIMIT 1";
-    Tester::check_equal_query("Setting: id_column", $expected);
+    Tester::check_equal("Setting: id_column", $expected);
 
     ORM::configure('id_column_overrides', array(
         'widget' => 'widget_id',
@@ -461,27 +410,27 @@
 
     ORM::for_table('widget')->find_one(5);
     $expected = "SELECT * FROM `widget` WHERE `widget_id` = '5' LIMIT 1";
-    Tester::check_equal_query("Setting: id_column_overrides, first test", $expected);
+    Tester::check_equal("Setting: id_column_overrides, first test", $expected);
 
     ORM::for_table('widget_handle')->find_one(5);
     $expected = "SELECT * FROM `widget_handle` WHERE `widget_handle_id` = '5' LIMIT 1";
-    Tester::check_equal_query("Setting: id_column_overrides, second test", $expected);
+    Tester::check_equal("Setting: id_column_overrides, second test", $expected);
 
     ORM::for_table('widget_nozzle')->find_one(5);
     $expected = "SELECT * FROM `widget_nozzle` WHERE `primary_key` = '5' LIMIT 1";
-    Tester::check_equal_query("Setting: id_column_overrides, third test", $expected);
+    Tester::check_equal("Setting: id_column_overrides, third test", $expected);
 
     ORM::for_table('widget')->use_id_column('new_id')->find_one(5);
     $expected = "SELECT * FROM `widget` WHERE `new_id` = '5' LIMIT 1";
-    Tester::check_equal_query("Instance ID column, first test", $expected);
+    Tester::check_equal("Instance ID column, first test", $expected);
 
     ORM::for_table('widget_handle')->use_id_column('new_id')->find_one(5);
     $expected = "SELECT * FROM `widget_handle` WHERE `new_id` = '5' LIMIT 1";
-    Tester::check_equal_query("Instance ID column, second test", $expected);
+    Tester::check_equal("Instance ID column, second test", $expected);
 
     ORM::for_table('widget_nozzle')->use_id_column('new_id')->find_one(5);
     $expected = "SELECT * FROM `widget_nozzle` WHERE `new_id` = '5' LIMIT 1";
-    Tester::check_equal_query("Instance ID column, third test", $expected);
+    Tester::check_equal("Instance ID column, third test", $expected);
 
     // Test caching. This is a bit of a hack.
     ORM::configure('caching', true);
@@ -489,25 +438,7 @@
     ORM::for_table('widget')->where('name', 'Bob')->where('age', 42)->find_one();
     $expected = ORM::get_last_query();
     ORM::for_table('widget')->where('name', 'Fred')->where('age', 17)->find_one(); // this shouldn't run a query!
-    Tester::check_equal_query("Caching, same query not run twice", $expected);
-
-    // Test caching with multiple connections (also a bit of a hack)
-    ORM::configure('caching', true, ALTERNATE);
-    ORM::for_table('widget', ALTERNATE)->where('name', 'Steve')->where('age', 80)->find_one();
-    ORM::for_table('widget', ALTERNATE)->where('name', 'Tom')->where('age', 120)->find_one();
-    $expectedToo = ORM::get_last_query();
-    ORM::for_table('widget', ALTERNATE)->where('name', 'Steve')->where('age', 80)->find_one(); // this shouldn't run a query!
-    Tester::check_equal_query(
-        "Multi-connection caching, same query not run twice, on alternate connection",
-        $expectedToo
-    );
-
-    ORM::for_table('widget')->where('name', 'Fred')->where('age', 17)->find_one(); // this still shouldn't run a query!
-    Tester::check_equal_string(
-        "Multi-conneciton caching, same query not run twice across connections",
-        ORM::get_last_query(ORM::DEFAULT_CONNECTION),
-        $expected
-    );
+    Tester::check_equal("Caching, same query not run twice", $expected);
 
 
     Tester::report();